--- conflicted
+++ resolved
@@ -58,17 +58,12 @@
 
     def propose(self, member_id, remote_node, script=None, params=None):
         with remote_node.member_client(member_id=member_id) as mc:
-<<<<<<< HEAD
-            r = mc.rpc("propose", {"parameter": params, "script": {"text": script}})
-            return r
-=======
             r = mc.rpc(
                 "propose",
                 {"parameter": params, "script": {"text": script}},
                 signed=True,
             )
-            return r.result, r.error
->>>>>>> e519fdd4
+            return r
 
     def vote(
         self,
