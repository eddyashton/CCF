# Copyright (c) Microsoft Corporation. All rights reserved.
# Licensed under the Apache 2.0 License.

import array
import os
import json
import time
from enum import Enum
import infra.ccf
import infra.proc
import infra.checker
import infra.node

from loguru import logger as LOG


class Consortium:
    def __init__(self, members, curve):
        self.members = members
        members = [f"member{m}" for m in members]
        for m in members:
            infra.proc.ccall(
                "./keygenerator.sh", f"{m}", curve.name, log_output=False
            ).check_returncode()
        self.status = infra.ccf.ServiceStatus.OPEN

    def get_members_certs(self):
        members_certs = [f"member{m}_cert.pem" for m in self.members]
        return members_certs

    def _member_client_rpc_as_json(self, member_id, remote_node, *args):
        result = infra.proc.ccall(
            "./memberclient",
            f"--cert=member{member_id}_cert.pem",
            f"--privk=member{member_id}_privk.pem",
            f"--rpc-address={remote_node.host}:{remote_node.rpc_port}",
            "--ca=networkcert.pem",
            *args,
        )
        j_result = json.loads(result.stdout)
        return j_result

    def propose(self, member_id, remote_node, script=None, params=None):
        with remote_node.member_client(format="json", member_id=member_id) as mc:
            r = mc.rpc("propose", {"parameter": params, "script": {"text": script}})
            return r.result, r.error

    # TODO: Remove use of memberclient when client signatures are supported from JSON-RPC/HTTP
    def vote(
        self,
        member_id,
        remote_node,
        proposal_id,
        accept,
        force_unsigned=False,
        should_wait_for_global_commit=True,
    ):
        if os.getenv("HTTP"):
            script = """
            tables, changes = ...
            return true
            """
            with remote_node.member_client(format="json", member_id=member_id) as mc:
                res = mc.rpc(
                    "vote",
                    {"ballot": {"text": script}, "id": proposal_id},
                    signed=not force_unsigned,
                )
                j_result = res.to_dict()

        else:
            j_result = self._member_client_rpc_as_json(
                member_id,
                remote_node,
                "vote",
                f"--proposal-id={proposal_id}",
                "--accept" if accept else "--reject",
                "--force-unsigned" if force_unsigned else "",
            )

<<<<<<< HEAD
        if j_result.get("error") is not None:
=======
        if "error" in j_result:
>>>>>>> 3ac1a2b1
            return (False, j_result["error"])

        # If the proposal was accepted, wait for it to be globally committed
        # This is particularly useful for the open network proposal to wait
        # until the global hook on the SERVICE table is triggered
        if j_result["result"] and should_wait_for_global_commit:
            with remote_node.node_client() as mc:
                infra.checker.wait_for_global_commit(
                    mc, j_result["commit"], j_result["term"], True
                )

        return (True, j_result["result"])

    def vote_using_majority(
        self, remote_node, proposal_id, should_wait_for_global_commit=True
    ):
        # There is no need to stop after n / 2 + 1 members have voted,
        # but this could prove to be useful in detecting errors
        # related to the voting mechanism
        majority_count = int(len(self.members) / 2 + 1)
        for i, member in enumerate(self.members):
            if i >= majority_count:
                break
            res = self.vote(
                member,
                remote_node,
                proposal_id,
                True,
                False,
                should_wait_for_global_commit,
            )
            assert res[0]
            if res[1]:
                break

        assert res
        return res[1]

    def withdraw(self, member_id, remote_node, proposal_id):
        with remote_node.member_client(member_id=member_id) as c:
            return c.do("withdraw", {"id": proposal_id})

    def ack(self, member_id, remote_node):
        # NB: member_id must match CCF's assigned member_id, as returned by whoAmI
        with remote_node.member_client(member_id=member_id) as c:
            # Member fetches current nonce
            nonce_response = c.do(
                "read", {"key": member_id, "table": "ccf.member_acks"}
            )
            assert nonce_response.error is None, nonce_response.error
            nonce = nonce_response.result["next_nonce"]

            # Member signs nonce and sends ack
            # TODO: Sign nonce - currently verification is disabled in memberfrontend.h
            signed_nonce = [42]
            return c.do("ack", {"sig": signed_nonce})

    def get_proposals(self, member_id, remote_node):
        script = """
        tables = ...
        local proposals = {}
        tables["ccf.proposals"]:foreach( function(k, v)
            proposals[tostring(k)] = v;
        end )
        return proposals;
        """

        with remote_node.member_client(format="json", member_id=member_id) as c:
            rep = c.do("query", {"text": script})
            return rep.result

    def propose_retire_node(self, member_id, remote_node, node_id):
        script = """
        tables, node_id = ...
        return Calls:call("retire_node", node_id)
        """
        return self.propose(member_id, remote_node, script, node_id)

    def retire_node(self, remote_node, node_to_retire):
        member_id = 1
        result, error = self.propose_retire_node(
            member_id, remote_node, node_to_retire.node_id
        )
        self.vote_using_majority(remote_node, result["id"])

        with remote_node.member_client(format="json") as c:
            id = c.request(
                "read", {"table": "ccf.nodes", "key": node_to_retire.node_id}
            )
            assert c.response(id).result["status"] == infra.node.NodeStatus.RETIRED.name

    def propose_trust_node(self, member_id, remote_node, node_id):
        script = """
        tables, node_id = ...
        return Calls:call("trust_node", node_id)
        """
        return self.propose(member_id, remote_node, script, node_id)

    def trust_node(self, member_id, remote_node, node_id):
        if not self._check_node_exists(
            remote_node, node_id, infra.node.NodeStatus.PENDING
        ):
            raise ValueError(f"Node {node_id} does not exist in state PENDING")

        result, error = self.propose_trust_node(member_id, remote_node, node_id)
        self.vote_using_majority(remote_node, result["id"])

        if not self._check_node_exists(
            remote_node, node_id, infra.node.NodeStatus.TRUSTED
        ):
            raise ValueError(f"Node {node_id} does not exist in state TRUSTED")

    def propose_add_member(self, member_id, remote_node, new_member_cert):
        script = """
        tables, member_cert = ...
        return Calls:call("new_member", member_cert)
        """
        with open(new_member_cert) as cert:
            new_member_cert_pem = [ord(c) for c in cert.read()]
        return self.propose(member_id, remote_node, script, new_member_cert_pem)

    def open_network(self, member_id, remote_node, pbft_open=False):
        """
        Assuming a network in state OPENING, this functions creates a new
        proposal and make members vote to transition the network to state
        OPEN.
        """
        script = """
        tables = ...
        return Calls:call("open_network")
        """
        result, error = self.propose(member_id, remote_node, script)
        self.vote_using_majority(remote_node, result["id"], pbft_open)
        self.check_for_service(remote_node, infra.ccf.ServiceStatus.OPEN)

    def add_users(self, remote_node, users):
        for u in users:
            user_cert = []
            with open(f"user{u}_cert.pem") as cert:
                user_cert = [ord(c) for c in cert.read()]
            script = """
            tables, user_cert = ...
            return Calls:call("new_user", user_cert)
            """
            result, error = self.propose(1, remote_node, script, user_cert)
            self.vote_using_majority(remote_node, result["id"])

    def set_lua_app(self, member_id, remote_node, app_script):
        script = """
        tables, app = ...
        return Calls:call("set_lua_app", app)
        """
        with open(app_script) as app:
            new_lua_app = app.read()
        result, error = self.propose(member_id, remote_node, script, new_lua_app)
        self.vote_using_majority(remote_node, result["id"])

    def accept_recovery(self, member_id, remote_node, sealed_secrets):
        script = """
        tables, sealed_secrets = ...
        return Calls:call("accept_recovery", sealed_secrets)
        """
        with open(sealed_secrets) as s:
            sealed_json = json.load(s)

        result, error = self.propose(member_id, remote_node, script, sealed_json)
        self.vote_using_majority(remote_node, result["id"])

    def add_new_code(self, member_id, remote_node, new_code_id):
        script = """
        tables, code_digest = ...
        return Calls:call("new_code", code_digest)
        """
        code_digest = list(bytearray.fromhex(new_code_id))
        result, error = self.propose(member_id, remote_node, script, code_digest)
        self.vote_using_majority(remote_node, result["id"])

    def check_for_service(self, remote_node, status):
        """
        Check via the member frontend of the given node that the certificate
        associated with current CCF service signing key has been recorded in
        the KV store with the appropriate status.
        """
        with remote_node.member_client(format="json") as c:
            rep = c.do(
                "query",
                {
                    "text": """tables = ...
                    return tables["ccf.service"]:get(0)"""
                },
            )
            current_status = rep.result["status"]
            current_cert = array.array("B", rep.result["cert"]).tobytes()

            expected_cert = open("networkcert.pem", "rb").read()
            assert (
                current_cert == expected_cert
            ), "Current service certificate did not match with networkcert.pem"
            assert (
                current_status == status.name
            ), f"Service status {current_status} (expected {status.name})"

    def _check_node_exists(self, remote_node, node_id, node_status=None):
        with remote_node.member_client(format="json") as c:
            rep = c.do("read", {"table": "ccf.nodes", "key": node_id})

            if rep.error is not None or (
                node_status and rep.result["status"] != node_status.name
            ):
                return False

        return True

    def wait_for_node_to_exist_in_store(
        self, remote_node, node_id, node_status=None, timeout=3
    ):
        exists = False
        for _ in range(timeout):
            if self._check_node_exists(remote_node, node_id, node_status):
                exists = True
                break
            time.sleep(1)
        if not exists:
            raise TimeoutError(
                f"Node {node_id} has not yet been recorded in the store"
                + getattr(node_status, f" with status {node_status.name}", "")
            )<|MERGE_RESOLUTION|>--- conflicted
+++ resolved
@@ -78,11 +78,7 @@
                 "--force-unsigned" if force_unsigned else "",
             )
 
-<<<<<<< HEAD
-        if j_result.get("error") is not None:
-=======
         if "error" in j_result:
->>>>>>> 3ac1a2b1
             return (False, j_result["error"])
 
         # If the proposal was accepted, wait for it to be globally committed
