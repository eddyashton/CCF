--- conflicted
+++ resolved
@@ -84,30 +84,12 @@
 def run(args):
     hosts = ["localhost"] * (3 if args.consensus == "bft" else 2)
 
-<<<<<<< HEAD
     with infra.network.network(
         hosts, args.binary_dir, args.debug_nodes, args.perf_nodes, pdb=args.pdb
     ) as network:
         network.start_and_join(args)
         network = test_quote(network, args)
         network = test_user(network, args)
-=======
-    with infra.notification.notification_server(args.notify_server) as notifications:
-        # Lua apps do not support notifications
-        # https://github.com/microsoft/CCF/issues/415
-        notifications_queue = (
-            notifications.get_queue()
-            if (args.package == "liblogging" and args.consensus == "cft")
-            else None
-        )
-
-        with infra.network.network(
-            hosts, args.binary_dir, args.debug_nodes, args.perf_nodes, pdb=args.pdb
-        ) as network:
-            network.start_and_join(args)
-            network = test_quote(network, args, notifications_queue)
-            network = test_user(network, args, notifications_queue)
->>>>>>> f5cb286b
 
 
 if __name__ == "__main__":
