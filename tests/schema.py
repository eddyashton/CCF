# Copyright (c) Microsoft Corporation. All rights reserved.
# Licensed under the Apache 2.0 License.
import os
import sys
import json
import http
import infra.network
import infra.proc
import infra.e2e_args
import infra.checker
import openapi_spec_validator


from loguru import logger as LOG


def build_schema_file_path(root, verb, method, schema_type):
    return os.path.join(root, "{}_{}_{}.json".format(method, verb.upper(), schema_type))


def run(args):
    hosts = ["localhost"] * (4 if args.consensus == "bft" else 2)
    os.makedirs(args.schema_dir, exist_ok=True)

    changed_files = []
    methods_with_schema = set()
    methods_without_schema = set()
    old_schema = set(
        os.path.join(dir_path, filename)
        for dir_path, _, filenames in os.walk(args.schema_dir)
        for filename in filenames
    )

    documents_valid = True

    all_methods = []

    def fetch_schema(client, prefix):
        api_response = client.get(f"/{prefix}/api")
        check(
            api_response, error=lambda status, msg: status == http.HTTPStatus.OK.value
        )

<<<<<<< HEAD
        paths = api_response.body["paths"]
        all_methods.extend([key for key in paths.keys()])
=======
        response_body = api_response.body.json()
        paths = response_body["paths"]
        all_methods.extend(paths.keys())
>>>>>>> c31c300d

        # Fetch the schema of each method
        for method, _ in paths.items():
            schema_found = False
            expected_method_prefix = "/"
            if method.startswith(expected_method_prefix):
                method = method[len(expected_method_prefix) :]
            schema_response = client.get(f'/{prefix}/api/schema?method="{method}"')
            check(
                schema_response,
                error=lambda status, msg: status == http.HTTPStatus.OK.value,
            )

            if schema_response.body:
                for verb, schema_element in schema_response.body.json().items():
                    for schema_type in ["params", "result"]:
                        element_name = "{}_schema".format(schema_type)
                        element = schema_element[element_name]
                        target_file = build_schema_file_path(
                            args.schema_dir, verb, method, schema_type
                        )
                        if element is not None and len(element) != 0:
                            try:
                                old_schema.remove(target_file)
                            except KeyError:
                                pass
                            schema_found = True
                            formatted_schema = json.dumps(element, indent=2)
                            os.makedirs(os.path.dirname(target_file), exist_ok=True)
                            with open(target_file, "a+") as f:
                                f.seek(0)
                                previous = f.read()
                                if previous != formatted_schema:
                                    LOG.debug(
                                        "Writing schema to {}".format(target_file)
                                    )
                                    f.truncate(0)
                                    f.seek(0)
                                    f.write(formatted_schema)
                                    changed_files.append(target_file)
                                else:
                                    LOG.debug(
                                        "Schema matches in {}".format(target_file)
                                    )

            if schema_found:
                methods_with_schema.add(method)
            else:
                methods_without_schema.add(method)

<<<<<<< HEAD
        formatted_schema = json.dumps(api_response.body, indent=2)
=======
        formatted_schema = json.dumps(response_body, indent=2)
>>>>>>> c31c300d
        openapi_target_file = os.path.join(args.schema_dir, f"{prefix}_openapi.json")

        try:
            old_schema.remove(openapi_target_file)
        except KeyError:
            pass

        with open(openapi_target_file, "a+") as f:
            f.seek(0)
            previous = f.read()
            if previous != formatted_schema:
                LOG.debug("Writing schema to {}".format(openapi_target_file))
                f.truncate(0)
                f.seek(0)
                f.write(formatted_schema)
                changed_files.append(openapi_target_file)
            else:
                LOG.debug("Schema matches in {}".format(openapi_target_file))

        try:
<<<<<<< HEAD
            openapi_spec_validator.validate_spec(api_response.body)
=======
            openapi_spec_validator.validate_spec(response_body)
>>>>>>> c31c300d
        except Exception as e:
            LOG.error(f"Validation of {prefix} schema failed")
            LOG.error(e)
            return False

        return True

    with infra.network.network(
        hosts, args.binary_dir, args.debug_nodes, args.perf_nodes
    ) as network:
        network.start_and_join(args)
        primary, _ = network.find_primary()

        check = infra.checker.Checker()

        with primary.client("user0") as user_client:
            LOG.info("user frontend")
            if not fetch_schema(user_client, "app"):
                documents_valid = False

        with primary.client() as node_client:
            LOG.info("node frontend")
            if not fetch_schema(node_client, "node"):
                documents_valid = False

        with primary.client("member0") as member_client:
            LOG.info("member frontend")
            if not fetch_schema(member_client, "gov"):
                documents_valid = False

    made_changes = False

    if len(old_schema) > 0:
        LOG.error("Removing old files which are no longer reported by the service:")
        for f in old_schema:
            LOG.error(" " + f)
            os.remove(f)
            f_dir = os.path.dirname(f)
            # Remove empty directories too
            while not os.listdir(f_dir):
                os.rmdir(f_dir)
                f_dir = os.path.dirname(f_dir)
        made_changes = True

    if len(changed_files) > 0:
        LOG.error("Made changes to the following schema files:")
        for f in changed_files:
            LOG.error(" " + f)
        made_changes = True

    if args.list_all:
        LOG.info("Discovered methods:")
        for method in sorted(set(all_methods)):
            LOG.info(f"  {method}")

    if made_changes or not documents_valid:
        sys.exit(1)


if __name__ == "__main__":

    def add(parser):
        parser.add_argument(
            "-p",
            "--package",
            help="The enclave package to load (e.g., liblogging)",
            required=True,
        )
        parser.add_argument(
            "--schema-dir",
            help="Path to directory where retrieved schema should be saved",
            required=True,
        )
        parser.add_argument(
            "--list-all",
            help="List all discovered methods at the end of the run",
            action="store_true",
        )

    args = infra.e2e_args.cli_args(add=add)
    run(args)<|MERGE_RESOLUTION|>--- conflicted
+++ resolved
@@ -41,14 +41,9 @@
             api_response, error=lambda status, msg: status == http.HTTPStatus.OK.value
         )
 
-<<<<<<< HEAD
-        paths = api_response.body["paths"]
-        all_methods.extend([key for key in paths.keys()])
-=======
         response_body = api_response.body.json()
         paths = response_body["paths"]
         all_methods.extend(paths.keys())
->>>>>>> c31c300d
 
         # Fetch the schema of each method
         for method, _ in paths.items():
@@ -99,11 +94,7 @@
             else:
                 methods_without_schema.add(method)
 
-<<<<<<< HEAD
-        formatted_schema = json.dumps(api_response.body, indent=2)
-=======
         formatted_schema = json.dumps(response_body, indent=2)
->>>>>>> c31c300d
         openapi_target_file = os.path.join(args.schema_dir, f"{prefix}_openapi.json")
 
         try:
@@ -124,11 +115,7 @@
                 LOG.debug("Schema matches in {}".format(openapi_target_file))
 
         try:
-<<<<<<< HEAD
-            openapi_spec_validator.validate_spec(api_response.body)
-=======
             openapi_spec_validator.validate_spec(response_body)
->>>>>>> c31c300d
         except Exception as e:
             LOG.error(f"Validation of {prefix} schema failed")
             LOG.error(e)
