--- conflicted
+++ resolved
@@ -50,12 +50,8 @@
         """
 
         LOG.info("Proposal to add a new member (with different curve)")
-<<<<<<< HEAD
-        respnse = network.consortium.generate_and_propose_new_member(
-=======
-        result, _ = network.consortium.generate_and_propose_new_member(
+        response = network.consortium.generate_and_propose_new_member(
             0,
->>>>>>> e519fdd4
             primary,
             new_member_id=3,
             curve=infra.ccf.ParticipantsCurve(args.default_curve).next(),
