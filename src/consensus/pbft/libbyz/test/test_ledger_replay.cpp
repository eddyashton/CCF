--- conflicted
+++ resolved
@@ -155,7 +155,6 @@
   req_view->put(
     0,
     {0,
-     0,
      {},
      {command_start, command_start + command_size},
      {(const uint8_t*)request->contents(),
@@ -246,20 +245,10 @@
       std::make_unique<pbft::Adaptor<ccf::Store, kv::DeserialiseSuccess>>(
         corrupt_store);
 
-<<<<<<< HEAD
-      req_view->put(
-        0,
-        {0,
-         {},
-         {command_start, command_start + command_size},
-         {(const uint8_t*)request->contents(),
-          (const uint8_t*)request->contents() + request->size()}});
-=======
     int mem_size = 256;
     std::vector<char> service_mem(mem_size, 0);
     ExecutionMock exec_mock(0);
     exec_mock.command_counter++;
->>>>>>> 1b7ada16
 
     create_replica(service_mem, *corr_pbft_store, corr_req_map, corr_pp_map);
     pbft::GlobalState::get_replica().register_exec(exec_mock.exec_command);
