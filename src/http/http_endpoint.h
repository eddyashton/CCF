--- conflicted
+++ resolved
@@ -214,17 +214,13 @@
         try
         {
           rpc_ctx = std::make_shared<HttpRpcContext>(
-<<<<<<< HEAD
             request_index++,
-            session,
+            session_ctx,
             verb,
             path,
             query,
             std::move(headers),
             std::move(body));
-=======
-            session_ctx, verb, path, query, headers, body);
->>>>>>> e519fdd4
         }
         catch (std::exception& e)
         {
