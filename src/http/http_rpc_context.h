// Copyright (c) Microsoft Corporation. All rights reserved.
// Licensed under the Apache 2.0 License.
#pragma once

#include "enclave/rpccontext.h"
#include "http_parser.h"
#include "http_sig.h"

namespace http
{
  static std::optional<std::string> extract_actor(enclave::RpcContext& ctx)
  {
    const auto path = ctx.get_method();

    const auto first_slash = path.find_first_of('/');
    const auto second_slash = path.find_first_of('/', first_slash + 1);

    if (
      first_slash != 0 || first_slash == std::string::npos ||
      second_slash == std::string::npos)
    {
      return std::nullopt;
    }

    const auto actor = path.substr(first_slash + 1, second_slash - 1);
    const auto remaining_path = path.substr(second_slash + 1);

    if (actor.empty() || remaining_path.empty())
    {
      return std::nullopt;
    }

    ctx.set_method(remaining_path);
    return actor;
  }

  class HttpRpcContext : public enclave::RpcContext
  {
  private:
    size_t request_index;

    http_method verb;
    std::string whole_path = {};
    std::string path = {};
    std::string query = {};

    http::HeaderMap request_headers = {};

    std::vector<uint8_t> request_body = {};

    std::vector<uint8_t> serialised_request = {};
    std::optional<ccf::SignedReq> signed_request = std::nullopt;

    http::HeaderMap response_headers;
    std::vector<uint8_t> response_body = {};
    http_status response_status = HTTP_STATUS_OK;

    bool canonicalised = false;

    void canonicalise()
    {
      if (!canonicalised)
      {
        // Build a canonical serialization of this request. If the request is
        // signed, then all unsigned headers must be removed
        const auto auth_it = request_headers.find(http::headers::AUTHORIZATION);
        if (auth_it != request_headers.end())
        {
          std::string_view authz_header = auth_it->second;

          auto parsed_sign_params =
            http::HttpSignatureVerifier::parse_signature_params(authz_header);

          if (!parsed_sign_params.has_value())
          {
            throw std::logic_error(fmt::format(
              "Unable to parse signature params from: {}", authz_header));
          }

          // Keep all signed headers, and the auth header containing the
          // signature itself
          auto& signed_headers = parsed_sign_params->signed_headers;
          signed_headers.emplace_back(http::headers::AUTHORIZATION);

          for (const auto& required_header :
               {http::headers::DIGEST, http::headers::CONTENT_LENGTH})
          {
            if (
              std::find(
                signed_headers.begin(),
                signed_headers.end(),
                required_header) == signed_headers.end())
            {
              throw std::logic_error(fmt::format(
                "HTTP authorization header must sign header '{}'",
                required_header));
            }
          }

          auto it = request_headers.begin();
          while (it != request_headers.end())
          {
            if (
              std::find(
                signed_headers.begin(), signed_headers.end(), it->first) ==
              signed_headers.end())
            {
              it = request_headers.erase(it);
            }
            else
            {
              ++it;
            }
          }
        }

        const auto canonical_request_header = fmt::format(
          "{} {} HTTP/1.1\r\n"
          "{}"
          "\r\n",
          http_method_str(verb),
          fmt::format("{}{}", whole_path, query),
          http::get_header_string(request_headers));

        serialised_request.resize(
          canonical_request_header.size() + request_body.size());
        ::memcpy(
          serialised_request.data(),
          canonical_request_header.data(),
          canonical_request_header.size());
        if (!request_body.empty())
        {
          ::memcpy(
            serialised_request.data() + canonical_request_header.size(),
            request_body.data(),
            request_body.size());
        }
      }

      canonicalised = true;
    }

  public:
    HttpRpcContext(
<<<<<<< HEAD
      size_t request_index_,
      const enclave::SessionContext& s,
=======
      std::shared_ptr<enclave::SessionContext> s,
>>>>>>> e519fdd4
      http_method verb_,
      const std::string_view& path_,
      const std::string_view& query_,
      const http::HeaderMap& headers_,
      const std::vector<uint8_t>& body_,
      const std::vector<uint8_t>& raw_request_ = {},
      const std::vector<uint8_t>& raw_pbft_ = {}) :
      RpcContext(s, raw_pbft_),
      request_index(request_index_),
      verb(verb_),
      path(path_),
      query(query_),
      request_headers(headers_),
      request_body(body_),
      serialised_request(raw_request_)
    {
      whole_path = path;

      if (!serialised_request.empty())
      {
        canonicalised = true;
      }
    }

    virtual size_t get_request_index() const override
    {
      return request_index;
    }

    virtual const std::vector<uint8_t>& get_request_body() const override
    {
      return request_body;
    }

    virtual const std::string& get_request_query() const override
    {
      return query;
    }

    virtual size_t get_request_verb() const override
    {
      return verb;
    }

    virtual const std::vector<uint8_t>& get_serialised_request() override
    {
      canonicalise();
      return serialised_request;
    }

    virtual std::optional<ccf::SignedReq> get_signed_request() override
    {
      canonicalise();
      if (!signed_request.has_value())
      {
        signed_request = http::HttpSignatureVerifier::parse(
          std::string(http_method_str(verb)),
          whole_path,
          query,
          request_headers,
          request_body);
      }

      return signed_request;
    }

    virtual std::string get_method() const override
    {
      return path;
    }

    virtual void set_method(const std::string_view& p) override
    {
      path = p;
    }

    virtual std::optional<std::string> get_request_header(
      const std::string_view& name) override
    {
      const auto it = request_headers.find(name);
      if (it != request_headers.end())
      {
        return it->second;
      }

      return std::nullopt;
    }

    virtual void set_response_body(const std::vector<uint8_t>& body) override
    {
      response_body = body;
    }

    virtual void set_response_body(std::vector<uint8_t>&& body) override
    {
      response_body = std::move(body);
    }

    virtual void set_response_body(std::string&& body) override
    {
      response_body = std::vector<uint8_t>(body.begin(), body.end());
      set_response_header(
        http::headers::CONTENT_TYPE, http::headervalues::contenttype::TEXT);
    }

    virtual void set_response_status(int status) override
    {
      response_status = (http_status)status;
    }

    virtual void set_response_header(
      const std::string_view& name, const std::string_view& value) override
    {
      response_headers[std::string(name)] = value;
    }

    virtual bool response_is_error() const override
    {
      // TODO: Is this correct, or should we consider CREATED etc as valid
      // non-errors?
      return response_status != HTTP_STATUS_OK;
    }

    virtual std::vector<uint8_t> serialise_response() const override
    {
      auto http_response = http::Response(response_status);

      for (const auto& [k, v] : response_headers)
      {
        http_response.set_header(k, v);
      }

      http_response.set_body(&response_body);
      return http_response.build_response();
    }
  };
}

// https://github.com/microsoft/CCF/issues/844
namespace enclave
{
  inline std::shared_ptr<RpcContext> make_rpc_context(
    std::shared_ptr<enclave::SessionContext> s,
    const std::vector<uint8_t>& packed,
    const std::vector<uint8_t>& raw_pbft = {})
  {
    http::SimpleRequestProcessor processor;
    http::RequestParser parser(processor);

    const auto parsed_count = parser.execute(packed.data(), packed.size());
    if (parsed_count != packed.size())
    {
      const auto err_no = (http_errno)parser.get_raw_parser()->http_errno;
      throw std::logic_error(fmt::format(
        "Failed to fully parse HTTP request. Parsed only {} bytes. Error code "
        "{} ({}: {})",
        parsed_count,
        err_no,
        http_errno_name(err_no),
        http_errno_description(err_no)));
    }

    if (processor.received.size() != 1)
    {
      throw std::logic_error(fmt::format(
        "Expected packed to contain a single complete HTTP message. Actually "
        "parsed {} messages",
        processor.received.size()));
    }

    const auto& msg = processor.received.front();

    return std::make_shared<http::HttpRpcContext>(
      0,
      s,
      msg.method,
      msg.path,
      msg.query,
      msg.headers,
      msg.body,
      packed,
      raw_pbft);
  }
}<|MERGE_RESOLUTION|>--- conflicted
+++ resolved
@@ -142,12 +142,8 @@
 
   public:
     HttpRpcContext(
-<<<<<<< HEAD
       size_t request_index_,
-      const enclave::SessionContext& s,
-=======
       std::shared_ptr<enclave::SessionContext> s,
->>>>>>> e519fdd4
       http_method verb_,
       const std::string_view& path_,
       const std::string_view& query_,
