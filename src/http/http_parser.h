--- conflicted
+++ resolved
@@ -133,21 +133,9 @@
   {
     LOG_TRACE_FMT("Received url to parse: {}", std::string_view(url));
 
-<<<<<<< HEAD
     const auto path_end = url.find('?');
     const auto query_start =
       path_end == std::string::npos ? url.size() : path_end + 1;
-=======
-    http_parser_url parser_url;
-    http_parser_url_init(&parser_url);
-
-    const auto err =
-      http_parser_parse_url(url.data(), url.size(), 0, &parser_url);
-    if (err != 0)
-    {
-      throw std::invalid_argument(fmt::format("Error parsing url: {}", err));
-    }
->>>>>>> 6528a339
 
     return std::make_pair(url.substr(0, path_end), url.substr(query_start));
   }
