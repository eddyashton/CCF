--- conflicted
+++ resolved
@@ -260,14 +260,7 @@
 
         DISPATCHER_SET_MESSAGE_HANDLER(
           bp, ccf::node_inbound, [this](const uint8_t* data, size_t size) {
-<<<<<<< HEAD
-            auto [msg_type, from_id, payload] =
-              ringbuffer::read_message<ccf::node_inbound>(data, size);
-
-            node->recv_node_inbound(msg_type, from_id, payload.data, payload.size);
-=======
             node->recv_node_inbound(data, size);
->>>>>>> bd439c65
           });
 
         DISPATCHER_SET_MESSAGE_HANDLER(
