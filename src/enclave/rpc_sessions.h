// Copyright (c) Microsoft Corporation. All rights reserved.
// Licensed under the Apache 2.0 License.
#pragma once

#include "ds/logger.h"
#include "ds/serialized.h"
#include "forwarder_types.h"
#include "http/http_endpoint.h"
#include "node/node_info_network.h"
#include "node/session_metrics.h"
#include "rpc_handler.h"
#include "tls/cert.h"
#include "tls/client.h"
#include "tls/context.h"
#include "tls/server.h"

#include <limits>
#include <unordered_map>

namespace enclave
{
  using ServerEndpointImpl = http::HTTPServerEndpoint;
  using ClientEndpointImpl = http::HTTPClientEndpoint;

  class RPCSessions : public AbstractRPCResponder
  {
  private:
    using ListenInterfaceID = std::string;

    struct ListenInterface
    {
      size_t open_sessions;
      size_t peak_sessions;
      size_t max_open_sessions_soft;
      size_t max_open_sessions_hard;
    };
    std::map<ListenInterfaceID, ListenInterface> listening_interfaces;

    ringbuffer::AbstractWriterFactory& writer_factory;
    ringbuffer::WriterPtr to_host = nullptr;
    std::shared_ptr<RPCMap> rpc_map;
    std::shared_ptr<tls::Cert> cert;

<<<<<<< HEAD
    SpinLock lock;
    std::unordered_map<
      tls::ConnID,
      std::pair<ListenInterfaceID, std::shared_ptr<Endpoint>>>
      sessions;
=======
    std::mutex lock;
    std::unordered_map<size_t, std::shared_ptr<Endpoint>> sessions;
>>>>>>> 8423a57f
    size_t sessions_peak;

    // Negative sessions are reserved for those originating from
    // the enclave via create_client().
    std::atomic<tls::ConnID> next_client_session_id = -1;

    class NoMoreSessionsEndpointImpl : public enclave::TLSEndpoint
    {
    public:
      NoMoreSessionsEndpointImpl(
        tls::ConnID session_id,
        ringbuffer::AbstractWriterFactory& writer_factory,
        std::unique_ptr<tls::Context> ctx) :
        enclave::TLSEndpoint(session_id, writer_factory, std::move(ctx))
      {}

      void recv(const uint8_t* data, size_t size) override
      {
        recv_buffered(data, size);

        if (get_status() == Status::ready)
        {
          // Send HTTP response describing soft session limit
          auto http_response = http::Response(HTTP_STATUS_SERVICE_UNAVAILABLE);
          http_response.set_header(
            http::headers::CONTENT_TYPE, http::headervalues::contenttype::TEXT);
          const auto response_body = fmt::format(
            "Service is currently busy and unable to serve new connections");
          http_response.set_body(
            (const uint8_t*)response_body.data(), response_body.size());
          send(http_response.build_response());

          // Close connection
          close();
        }
      }

      void send(std::vector<uint8_t>&& data) override
      {
        send_raw(std::move(data));
      }
    };

    tls::ConnID get_next_id()
    {
      auto id = next_client_session_id--;

      if (next_client_session_id > 0)
        next_client_session_id = -1;

      while (sessions.find(id) != sessions.end())
      {
        id--;

        if (id > 0)
          id = -1;
      }

      return id;
    }

  public:
    RPCSessions(
      ringbuffer::AbstractWriterFactory& writer_factory,
      std::shared_ptr<RPCMap> rpc_map_) :
      writer_factory(writer_factory),
      rpc_map(rpc_map_)
    {
      to_host = writer_factory.create_writer_to_outside();
    }

    void update_listening_interface_caps(const ccf::NodeInfoNetwork& node_info)
    {
<<<<<<< HEAD
      std::lock_guard<SpinLock> guard(lock);
=======
      std::lock_guard<std::mutex> guard(lock);
      max_open_sessions_soft = soft_cap;
      max_open_sessions_hard = hard_cap;
>>>>>>> 8423a57f

      for (const auto& interface : node_info.rpc_interfaces)
      {
        const auto interface_name = fmt::format(
          "{}:{}", interface.rpc_address.hostname, interface.rpc_address.port);
        LOG_INFO_FMT(
          "Setting max open sessions on interface {} to [{}, {}]",
          interface_name,
          interface.max_open_sessions_soft,
          interface.max_open_sessions_hard);
        auto& li = listening_interfaces[interface_name];
        li.max_open_sessions_soft = interface.max_open_sessions_soft;
        li.max_open_sessions_hard = interface.max_open_sessions_hard;
      }
    }

    ccf::SessionMetrics get_session_metrics()
    {
<<<<<<< HEAD
      ccf::SessionMetrics sm;
      std::lock_guard<SpinLock> guard(lock);

      sm.active = sessions.size();
      sm.peak = sessions_peak;

      for (const auto& [name, interface] : listening_interfaces)
      {
        sm.interfaces[name] = {interface.open_sessions,
                               interface.peak_sessions,
                               interface.max_open_sessions_soft,
                               interface.max_open_sessions_hard};
      }

      return sm;
=======
      std::lock_guard<std::mutex> guard(lock);
      current = sessions.size();
      peak = sessions_peak;
      soft_cap = max_open_sessions_soft;
      hard_cap = max_open_sessions_hard;
>>>>>>> 8423a57f
    }

    void set_cert(const crypto::Pem& cert_, const crypto::Pem& pk)
    {
      std::lock_guard<std::mutex> guard(lock);

      // Caller authentication is done by each frontend by looking up
      // the caller's certificate in the relevant store table. The caller
      // certificate does not have to be signed by a known CA (nullptr,
      // tls::auth_optional).
      cert = std::make_shared<tls::Cert>(
        nullptr, cert_, pk, nullb, tls::auth_optional);
    }

    void accept(tls::ConnID id, const ListenInterfaceID& listen_interface_id)
    {
      std::lock_guard<std::mutex> guard(lock);

      if (sessions.find(id) != sessions.end())
      {
        throw std::logic_error(
          fmt::format("Duplicate conn ID received inside enclave: {}", id));
      }

      auto it = listening_interfaces.find(listen_interface_id);
      if (it == listening_interfaces.end())
      {
        throw std::logic_error(fmt::format(
          "Can't accept new RPC session {} - comes from unknown listening "
          "interface {}",
          id,
          listen_interface_id));
      }

      auto& per_listen_interface = it->second;

      if (
        per_listen_interface.open_sessions >=
        per_listen_interface.max_open_sessions_hard)
      {
        LOG_INFO_FMT(
          "Refusing session {} inside the enclave - already have {} sessions "
          "from interface {} and limit is {}",
          id,
          listen_interface_id,
          per_listen_interface.open_sessions,
          per_listen_interface.max_open_sessions_hard);

        RINGBUFFER_WRITE_MESSAGE(
          tls::tls_stop, to_host, id, std::string("Session refused"));
      }
      else if (
        per_listen_interface.open_sessions >=
        per_listen_interface.max_open_sessions_soft)
      {
        LOG_INFO_FMT(
          "Soft refusing session {} inside the enclave - already have {} "
          "sessions from interface {} and limit is {}",
          id,
          listen_interface_id,
          per_listen_interface.open_sessions,
          per_listen_interface.max_open_sessions_soft);

        auto ctx = std::make_unique<tls::Server>(cert);
        auto capped_session = std::make_shared<NoMoreSessionsEndpointImpl>(
          id, writer_factory, std::move(ctx));
        sessions.insert(std::make_pair(
          id, std::make_pair(listen_interface_id, std::move(capped_session))));
        per_listen_interface.open_sessions++;
        per_listen_interface.peak_sessions = std::max(
          per_listen_interface.peak_sessions,
          per_listen_interface.open_sessions);
      }
      else
      {
        LOG_DEBUG_FMT(
          "Accepting a session {} inside the enclave from interface {}",
          listen_interface_id,
          id);
        auto ctx = std::make_unique<tls::Server>(cert);

        auto session = std::make_shared<ServerEndpointImpl>(
          rpc_map, id, writer_factory, std::move(ctx));
        sessions.insert(std::make_pair(
          id, std::make_pair(listen_interface_id, std::move(session))));
        per_listen_interface.open_sessions++;
        per_listen_interface.peak_sessions = std::max(
          per_listen_interface.peak_sessions,
          per_listen_interface.open_sessions);
      }

      sessions_peak = std::max(sessions_peak, sessions.size());
    }

    bool reply_async(tls::ConnID id, std::vector<uint8_t>&& data) override
    {
      std::lock_guard<std::mutex> guard(lock);

      auto search = sessions.find(id);
      if (search == sessions.end())
      {
        LOG_DEBUG_FMT("Refusing to reply to unknown session {}", id);
        return false;
      }

      LOG_DEBUG_FMT("Replying to session {}", id);

      search->second.second->send(std::move(data));
      return true;
    }

    void remove_session(tls::ConnID id)
    {
      std::lock_guard<std::mutex> guard(lock);
      LOG_DEBUG_FMT("Closing a session inside the enclave: {}", id);
      const auto search = sessions.find(id);
      if (search != sessions.end())
      {
        auto it = listening_interfaces.find(search->second.first);
        if (it != listening_interfaces.end())
        {
          it->second.open_sessions--;
        }
        sessions.erase(search);
      }
    }

    std::shared_ptr<ClientEndpoint> create_client(
      std::shared_ptr<tls::Cert> cert)
    {
      std::lock_guard<std::mutex> guard(lock);
      auto ctx = std::make_unique<tls::Client>(cert);
      auto id = get_next_id();

      LOG_DEBUG_FMT("Creating a new client session inside the enclave: {}", id);

      auto session = std::make_shared<ClientEndpointImpl>(
        id, writer_factory, std::move(ctx));

      // There are no limits on outbound client sessions (we do not check any
      // session caps here). We expect this type of session to be rare and want
      // it to succeed even when we are busy.
      sessions.insert(std::make_pair(id, std::make_pair("", session)));

      sessions_peak = std::max(sessions_peak, sessions.size());

      return session;
    }

    void register_message_handlers(
      messaging::Dispatcher<ringbuffer::Message>& disp)
    {
      DISPATCHER_SET_MESSAGE_HANDLER(
        disp, tls::tls_start, [this](const uint8_t* data, size_t size) {
          auto [new_tls_id, listen_interface_name] =
            ringbuffer::read_message<tls::tls_start>(data, size);
          accept(new_tls_id, listen_interface_name);
        });

      DISPATCHER_SET_MESSAGE_HANDLER(
        disp, tls::tls_inbound, [this](const uint8_t* data, size_t size) {
          auto [id, body] =
            ringbuffer::read_message<tls::tls_inbound>(data, size);

          auto search = sessions.find(id);
          if (search == sessions.end())
          {
            LOG_DEBUG_FMT(
              "Ignoring tls_inbound for unknown or refused session: {}", id);
            return;
          }

          search->second.second->recv(body.data, body.size);
        });

      DISPATCHER_SET_MESSAGE_HANDLER(
        disp, tls::tls_close, [this](const uint8_t* data, size_t size) {
          auto [id] = ringbuffer::read_message<tls::tls_close>(data, size);
          remove_session(id);
        });
    }
  };
}<|MERGE_RESOLUTION|>--- conflicted
+++ resolved
@@ -41,16 +41,11 @@
     std::shared_ptr<RPCMap> rpc_map;
     std::shared_ptr<tls::Cert> cert;
 
-<<<<<<< HEAD
-    SpinLock lock;
+    std::mutex lock;
     std::unordered_map<
       tls::ConnID,
       std::pair<ListenInterfaceID, std::shared_ptr<Endpoint>>>
       sessions;
-=======
-    std::mutex lock;
-    std::unordered_map<size_t, std::shared_ptr<Endpoint>> sessions;
->>>>>>> 8423a57f
     size_t sessions_peak;
 
     // Negative sessions are reserved for those originating from
@@ -124,13 +119,7 @@
 
     void update_listening_interface_caps(const ccf::NodeInfoNetwork& node_info)
     {
-<<<<<<< HEAD
-      std::lock_guard<SpinLock> guard(lock);
-=======
-      std::lock_guard<std::mutex> guard(lock);
-      max_open_sessions_soft = soft_cap;
-      max_open_sessions_hard = hard_cap;
->>>>>>> 8423a57f
+      std::lock_guard<std::mutex> guard(lock);
 
       for (const auto& interface : node_info.rpc_interfaces)
       {
@@ -149,9 +138,8 @@
 
     ccf::SessionMetrics get_session_metrics()
     {
-<<<<<<< HEAD
       ccf::SessionMetrics sm;
-      std::lock_guard<SpinLock> guard(lock);
+      std::lock_guard<std::mutex> guard(lock);
 
       sm.active = sessions.size();
       sm.peak = sessions_peak;
@@ -165,13 +153,6 @@
       }
 
       return sm;
-=======
-      std::lock_guard<std::mutex> guard(lock);
-      current = sessions.size();
-      peak = sessions_peak;
-      soft_cap = max_open_sessions_soft;
-      hard_cap = max_open_sessions_hard;
->>>>>>> 8423a57f
     }
 
     void set_cert(const crypto::Pem& cert_, const crypto::Pem& pk)
