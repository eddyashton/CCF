// Copyright (c) Microsoft Corporation. All rights reserved.
// Licensed under the Apache 2.0 License.
#pragma once

#include "ds/buffer.h"
#include "ds/json.h"
#include "tls.h"

#include <cstring>
#include <exception>
#include <memory>
#include <msgpack/msgpack.hpp>
#include <vector>

namespace tls
{
  // Convenience class ensuring null termination of PEM-encoded certificates as
  // required by mbedTLS
  class Pem
  {
    std::string s;

  public:
    Pem() = default;

    Pem(const std::string& s_) : s(s_) {}

<<<<<<< HEAD
    Pem(const uint8_t* data, size_t size)
=======
    Pem(const CBuffer& b)
>>>>>>> bae6451c
    {
      if (size == 0)
        throw std::logic_error("Got PEM of size 0.");

      // If it's already null-terminated, don't suffix again
      const auto null_terminated = *(data + size - 1) == 0;
      if (null_terminated)
        size -= 1;

      s.assign(reinterpret_cast<const char*>(data), size);
    }

    Pem(const CBuffer& b) : Pem(b.p, b.n) {}

    Pem(const std::vector<uint8_t>& v) : Pem(v.data(), v.size()) {}

    bool operator==(const Pem& rhs) const
    {
      return s == rhs.s;
    }

    Pem(const std::vector<uint8_t>& v) : Pem(CBuffer{v}) {}

    bool operator==(const Pem& rhs) const
    {
      return s == rhs.s;
    }

    const std::string& str() const
    {
      return s;
    }

    uint8_t* data()
    {
      return reinterpret_cast<uint8_t*>(s.data());
    }

    const uint8_t* data() const
    {
      return reinterpret_cast<const uint8_t*>(s.data());
    }

    size_t size() const
    {
      // +1 for null termination
      return s.size() + 1;
    }

<<<<<<< HEAD
    bool empty() const
    {
      return s.empty();
    }

=======
>>>>>>> bae6451c
    std::vector<uint8_t> raw() const
    {
      return {data(), data() + size()};
    }

    MSGPACK_DEFINE(s);
  };

  inline void to_json(nlohmann::json& j, const Pem& p)
  {
    j = p.str();
  }

  inline void from_json(const nlohmann::json& j, Pem& p)
  {
    if (j.is_string())
    {
      p = Pem(j.get<std::string>());
    }
    else if (j.is_array())
    {
      p = Pem(j.get<std::vector<uint8_t>>());
    }
    else
    {
      throw std::runtime_error(
        fmt::format("Unable to parse pem from this JSON: {}", j.dump()));
    }
  }
}<|MERGE_RESOLUTION|>--- conflicted
+++ resolved
@@ -25,11 +25,7 @@
 
     Pem(const std::string& s_) : s(s_) {}
 
-<<<<<<< HEAD
     Pem(const uint8_t* data, size_t size)
-=======
-    Pem(const CBuffer& b)
->>>>>>> bae6451c
     {
       if (size == 0)
         throw std::logic_error("Got PEM of size 0.");
@@ -79,14 +75,11 @@
       return s.size() + 1;
     }
 
-<<<<<<< HEAD
     bool empty() const
     {
       return s.empty();
     }
 
-=======
->>>>>>> bae6451c
     std::vector<uint8_t> raw() const
     {
       return {data(), data() + size()};
