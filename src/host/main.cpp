--- conflicted
+++ resolved
@@ -610,21 +610,15 @@
 
     StartType start_type = StartType::Unknown;
 
-<<<<<<< HEAD
-  EnclaveConfig enclave_config;
-  enclave_config.to_enclave_buffer_start = to_enclave_buffer.data();
-  enclave_config.to_enclave_buffer_size = to_enclave_buffer.size();
-  enclave_config.to_enclave_buffer_offsets = &to_enclave_offsets;
-  enclave_config.from_enclave_buffer_start = from_enclave_buffer.data();
-  enclave_config.from_enclave_buffer_size = from_enclave_buffer.size();
-  enclave_config.from_enclave_buffer_offsets = &from_enclave_offsets;
-
-  enclave_config.writer_config = writer_config;
-=======
     EnclaveConfig enclave_config;
-    enclave_config.circuit = &circuit;
+    enclave_config.to_enclave_buffer_start = to_enclave_buffer.data();
+    enclave_config.to_enclave_buffer_size = to_enclave_buffer.size();
+    enclave_config.to_enclave_buffer_offsets = &to_enclave_offsets;
+    enclave_config.from_enclave_buffer_start = from_enclave_buffer.data();
+    enclave_config.from_enclave_buffer_size = from_enclave_buffer.size();
+    enclave_config.from_enclave_buffer_offsets = &from_enclave_offsets;
+
     enclave_config.writer_config = writer_config;
->>>>>>> cd06d7b9
 #ifdef DEBUG_CONFIG
     enclave_config.debug_config = {memory_reserve_startup};
 #endif
