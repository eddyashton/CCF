--- conflicted
+++ resolved
@@ -8,12 +8,7 @@
 #include "node/rpc/json_handler.h"
 
 /**
-<<<<<<< HEAD
- * @file luarpcargs.h
  * @brief Convert from ccf::EndpointContext to a lua table, giving named
-=======
- * @brief Convert from RpcFrontend::RequestArgs to a lua table, giving named
->>>>>>> 78e5d492
  * access to RPC args and explicit errors on attempts to access missing keys.
  */
 namespace ccf
