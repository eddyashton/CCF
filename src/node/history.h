--- conflicted
+++ resolved
@@ -735,12 +735,8 @@
 
     void rollback(kv::Version v, kv::Term t) override
     {
-<<<<<<< HEAD
-      std::lock_guard<std::mutex> guard(state_lock);
-=======
-      std::lock_guard<SpinLock> guard(state_lock);
+      std::lock_guard<std::mutex> guard(state_lock);
       LOG_TRACE_FMT("Rollback to {}.{}", term, v);
->>>>>>> 7046f412
       term = t;
       replicated_state_tree.retract(v);
       log_hash(replicated_state_tree.get_root(), ROLLBACK);
