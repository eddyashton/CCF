--- conflicted
+++ resolved
@@ -307,30 +307,18 @@
       sig_tx_interval = sig_tx_interval_;
       sig_ms_interval = sig_ms_interval_;
 
-<<<<<<< HEAD
       n2n_channels = std::make_shared<ccf::NodeToNodeChannelManager>(writer_factory);
 
       cmd_forwarder = std::make_shared<ccf::Forwarder<ccf::NodeToNode>>(
         rpc_sessions_, n2n_channels, rpc_map, consensus_config.consensus_type);
     
-=======
-      n2n_channels = std::make_shared<ccf::NodeToNodeImpl>(writer_factory);
-
-      cmd_forwarder = std::make_shared<ccf::Forwarder<ccf::NodeToNode>>(
-        rpc_sessions_, n2n_channels, rpc_map, consensus_config.consensus_type);
-
->>>>>>> bd439c65
       sm.advance(State::initialized);
 
       for (auto& [actor, fe] : rpc_map->frontends())
       {
-<<<<<<< HEAD
         fe->set_sig_intervals(
           sig_tx_interval,
           sig_ms_interval);
-=======
-        fe->set_sig_intervals(sig_tx_interval, sig_ms_interval);
->>>>>>> bd439c65
         fe->set_cmd_forwarder(cmd_forwarder);
       }
     }
@@ -1434,17 +1422,6 @@
       consensus->periodic_end();
     }
 
-<<<<<<< HEAD
-    void recv_node_inbound(ccf::NodeMsgType msg_type, const ccf::NodeId& from, const uint8_t* payload_data, size_t payload_size)
-    {
-      if (
-        msg_type == ccf::NodeMsgType::forwarded_msg)
-      {
-        cmd_forwarder->recv_message(from, payload_data, payload_size);
-      }
-      else
-      {
-=======
     void recv_node_inbound(const uint8_t* data, size_t size)
     {
       auto [msg_type, from, payload] =
@@ -1459,17 +1436,13 @@
       }
       else
       {
->>>>>>> bd439c65
         // Only process messages once part of network
         if (
           !sm.check(State::partOfNetwork) &&
           !sm.check(State::partOfPublicNetwork) &&
           !sm.check(State::readingPrivateLedger))
         {
-<<<<<<< HEAD
           LOG_DEBUG_FMT("Ignoring node msg received too early - current state is {}", sm.value());
-=======
->>>>>>> bd439c65
           return;
         }
 
@@ -1477,16 +1450,10 @@
         {
           case channel_msg:
           {
-<<<<<<< HEAD
             n2n_channels->recv_channel_message(from, payload_data, payload_size);
             break;
           }
 
-=======
-            n2n_channels->recv_message(from, payload_data, payload_size);
-            break;
-          }
->>>>>>> bd439c65
           case consensus_msg:
           {
             consensus->recv_message(from, payload_data, payload_size);
