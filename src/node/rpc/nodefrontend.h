// Copyright (c) Microsoft Corporation. All rights reserved.
// Licensed under the Apache 2.0 License.
#pragma once

#include "crypto/hash.h"
#include "frontend.h"
#include "node/entities.h"
#include "node/networkstate.h"
#include "node/quoteverification.h"

namespace ccf
{
  class NodeHandlers : public CommonHandlerRegistry
  {
  private:
    NetworkState& network;
    AbstractNodeState& node;

    Signatures* signatures = nullptr;

    std::optional<NodeId> check_node_exists(
      Store::Tx& tx,
      std::vector<uint8_t>& node_pem,
      std::optional<NodeStatus> node_status = std::nullopt)
    {
      auto nodes_view = tx.get_view(network.nodes);

      std::optional<NodeId> existing_node_id;
      nodes_view->foreach([&existing_node_id, &node_pem, &node_status](
                            const NodeId& nid, const NodeInfo& ni) {
        if (
          ni.cert == node_pem &&
          (!node_status.has_value() || ni.status == node_status.value()))
        {
          existing_node_id = nid;
          return false;
        }
        return true;
      });

      return existing_node_id;
    }

    std::optional<NodeId> check_conflicting_node_network(
      Store::Tx& tx, const NodeInfoNetwork& node_info_network)
    {
      auto nodes_view = tx.get_view(network.nodes);

      std::optional<NodeId> duplicate_node_id;
      nodes_view->foreach([&node_info_network, &duplicate_node_id](
                            const NodeId& nid, const NodeInfo& ni) {
        if (
          node_info_network.nodeport == ni.nodeport &&
          node_info_network.nodehost == ni.nodehost &&
          ni.status != NodeStatus::RETIRED)
        {
          duplicate_node_id = nid;
          return false;
        }
        return true;
      });

      return duplicate_node_id;
    }

    auto add_node(
      Store::Tx& tx,
      std::vector<uint8_t>& caller_pem_raw,
      const JoinNetworkNodeToNode::In& in,
      NodeStatus node_status)
    {
      auto nodes_view = tx.get_view(network.nodes);

      auto conflicting_node_id =
        check_conflicting_node_network(tx, in.node_info_network);
      if (conflicting_node_id.has_value())
      {
        return make_error(
          HTTP_STATUS_BAD_REQUEST,
          fmt::format(
            "A node with the same node host {} and port {} already exists "
            "(node id: {})",
            in.node_info_network.nodehost,
            in.node_info_network.nodeport,
            conflicting_node_id.value()));
      }

#ifdef GET_QUOTE
      QuoteVerificationResult verify_result = QuoteVerifier::verify_quote(
        tx, this->network, in.quote, caller_pem_raw);

      if (verify_result != QuoteVerificationResult::VERIFIED)
      {
        const auto [code, message] =
          QuoteVerifier::quote_verification_error(verify_result);
        return make_error(code, message);
      }
#else
      LOG_INFO_FMT("Skipped joining node quote verification");
#endif

      NodeId joining_node_id =
        get_next_id(tx.get_view(this->network.values), NEXT_NODE_ID);

      nodes_view->put(
        joining_node_id,
        {in.node_info_network,
         caller_pem_raw,
         in.quote,
         in.public_encryption_key,
         node_status});

      LOG_INFO_FMT("Node {} added as {}", joining_node_id, node_status);

      if (node_status == NodeStatus::TRUSTED)
      {
        return make_success(
          JoinNetworkNodeToNode::Out({node_status,
                                      joining_node_id,
                                      node.is_part_of_public_network(),
                                      {*this->network.ledger_secrets.get(),
                                       *this->network.identity.get(),
                                       this->network.encryption_priv_key}}));
      }
      else
      {
        return make_success(
          JoinNetworkNodeToNode::Out({node_status, joining_node_id}));
      }
    }

  public:
    NodeHandlers(NetworkState& network, AbstractNodeState& node) :
      CommonHandlerRegistry(*network.tables),
      network(network),
      node(node)
    {}

    void init_handlers(Store& tables_) override
    {
      CommonHandlerRegistry::init_handlers(tables_);

      signatures = tables->get<Signatures>(Tables::SIGNATURES);

      auto accept = [this](RequestArgs& args, const nlohmann::json& params) {
        const auto in = params.get<JoinNetworkNodeToNode::In>();

        if (
          !this->node.is_part_of_network() &&
          !this->node.is_part_of_public_network())
        {
          return make_error(
            HTTP_STATUS_INTERNAL_SERVER_ERROR,
            "Target node should be part of network to accept new nodes");
        }

        auto [nodes_view, service_view] =
          args.tx.get_view(this->network.nodes, this->network.service);

        auto active_service = service_view->get(0);
        if (!active_service.has_value())
        {
          return make_error(
            HTTP_STATUS_INTERNAL_SERVER_ERROR,
            "No service is available to accept new node");
        }

        // Convert caller cert from DER to PEM as PEM certificates
        // are quoted
        auto caller_pem =
<<<<<<< HEAD
          tls::make_verifier(args.rpc_ctx->session.caller_cert)->cert_pem();
=======
          tls::make_verifier(
            std::vector<uint8_t>(args.rpc_ctx->session->caller_cert))
            ->cert_pem();
>>>>>>> e519fdd4
        std::vector<uint8_t> caller_pem_raw = {caller_pem.str().begin(),
                                               caller_pem.str().end()};

        if (active_service->status == ServiceStatus::OPENING)
        {
          // If the service is opening, new nodes are trusted straight away
          NodeStatus joining_node_status = NodeStatus::TRUSTED;

          // If the node is already trusted, return network secrets
          auto existing_node_id =
            check_node_exists(args.tx, caller_pem_raw, joining_node_status);
          if (existing_node_id.has_value())
          {
            return make_success(JoinNetworkNodeToNode::Out(
              {joining_node_status,
               existing_node_id.value(),
               node.is_part_of_public_network(),
               {*this->network.ledger_secrets.get(),
                *this->network.identity.get(),
                this->network.encryption_priv_key}}));
          }

          return add_node(args.tx, caller_pem_raw, in, joining_node_status);
        }

        // If the service is open, new nodes are first added as pending and
        // then only trusted via member governance. It is expected that a new
        // node polls the network to retrieve the network secrets until it is
        // trusted

        auto existing_node_id = check_node_exists(args.tx, caller_pem_raw);
        if (existing_node_id.has_value())
        {
          // If the node already exists, return network secrets if is already
          // trusted. Otherwise, only return its node id
          auto node_status = nodes_view->get(existing_node_id.value())->status;
          if (node_status == NodeStatus::TRUSTED)
          {
            return make_success(JoinNetworkNodeToNode::Out(
              {node_status,
               existing_node_id.value(),
               node.is_part_of_public_network(),
               {*this->network.ledger_secrets.get(),
                *this->network.identity.get(),
                this->network.encryption_priv_key}}));
          }
          else if (node_status == NodeStatus::PENDING)
          {
            return make_success(JoinNetworkNodeToNode::Out(
              {node_status, existing_node_id.value()}));
          }
          else
          {
            return make_error(
              HTTP_STATUS_BAD_REQUEST, "Joining node is not in expected state");
          }
        }
        else
        {
          // If the node does not exist, add it to the KV in state pending
          return add_node(args.tx, caller_pem_raw, in, NodeStatus::PENDING);
        }
      };

      auto get_signed_index = [this](Store::Tx& tx) {
        GetSignedIndex::Out result;
        if (this->node.is_reading_public_ledger())
        {
          result.state = GetSignedIndex::State::ReadingPublicLedger;
        }
        else if (this->node.is_reading_private_ledger())
        {
          result.state = GetSignedIndex::State::ReadingPrivateLedger;
        }
        else if (this->node.is_part_of_network())
        {
          result.state = GetSignedIndex::State::PartOfNetwork;
        }
        else if (this->node.is_part_of_public_network())
        {
          result.state = GetSignedIndex::State::PartOfPublicNetwork;
        }
        else
        {
          return make_error(
            HTTP_STATUS_BAD_REQUEST, "Network is not in recovery mode");
        }

        auto sig_view = tx.get_view(*signatures);
        auto sig = sig_view->get(0);
        if (!sig.has_value())
          result.signed_index = 0;
        else
          result.signed_index = sig.value().index;

        return make_success(result);
      };

<<<<<<< HEAD
      auto get_quotes = [this](Store::Tx& tx) {
=======
      auto get_quote = [this](RequestArgs& args) {
        GetQuotes::Out result;
        std::set<NodeId> filter;
        filter.insert(this->node.get_node_id());
        this->node.node_quotes(args.tx, result, filter);

        args.rpc_ctx->set_response_result(result);
        return;
      };

      auto get_quotes = [this](RequestArgs& args) {
>>>>>>> e519fdd4
        GetQuotes::Out result;
        this->node.node_quotes(tx, result);

        return make_success(result);
      };

      install(NodeProcs::JOIN, json_adapter(accept), Write);
      install_with_auto_schema<GetSignedIndex>(
        NodeProcs::GET_SIGNED_INDEX, json_adapter(get_signed_index), Read);
      install_with_auto_schema<GetQuotes>(
<<<<<<< HEAD
        NodeProcs::GET_QUOTES, json_adapter(get_quotes), Read);
=======
        NodeProcs::GET_NODE_QUOTE, get_quote, Read);
      install_with_auto_schema<GetQuotes>(
        NodeProcs::GET_QUOTES, get_quotes, Read);
>>>>>>> e519fdd4
    }
  };

  class NodeRpcFrontend : public RpcFrontend
  {
  protected:
    NodeHandlers node_handlers;

  public:
    NodeRpcFrontend(NetworkState& network, AbstractNodeState& node) :
      RpcFrontend(*network.tables, node_handlers),
      node_handlers(network, node)
    {}
  };
}<|MERGE_RESOLUTION|>--- conflicted
+++ resolved
@@ -168,13 +168,7 @@
         // Convert caller cert from DER to PEM as PEM certificates
         // are quoted
         auto caller_pem =
-<<<<<<< HEAD
           tls::make_verifier(args.rpc_ctx->session.caller_cert)->cert_pem();
-=======
-          tls::make_verifier(
-            std::vector<uint8_t>(args.rpc_ctx->session->caller_cert))
-            ->cert_pem();
->>>>>>> e519fdd4
         std::vector<uint8_t> caller_pem_raw = {caller_pem.str().begin(),
                                                caller_pem.str().end()};
 
@@ -273,21 +267,16 @@
         return make_success(result);
       };
 
-<<<<<<< HEAD
-      auto get_quotes = [this](Store::Tx& tx) {
-=======
-      auto get_quote = [this](RequestArgs& args) {
+      auto get_quote = [this](Store::Tx& tx) {
         GetQuotes::Out result;
         std::set<NodeId> filter;
         filter.insert(this->node.get_node_id());
-        this->node.node_quotes(args.tx, result, filter);
-
-        args.rpc_ctx->set_response_result(result);
-        return;
+        this->node.node_quotes(tx, result, filter);
+
+        return make_success(result);
       };
 
-      auto get_quotes = [this](RequestArgs& args) {
->>>>>>> e519fdd4
+      auto get_quotes = [this](Store::Tx& tx) {
         GetQuotes::Out result;
         this->node.node_quotes(tx, result);
 
@@ -298,13 +287,9 @@
       install_with_auto_schema<GetSignedIndex>(
         NodeProcs::GET_SIGNED_INDEX, json_adapter(get_signed_index), Read);
       install_with_auto_schema<GetQuotes>(
-<<<<<<< HEAD
+        NodeProcs::GET_NODE_QUOTE, json_adapter(get_quote), Read);
+      install_with_auto_schema<GetQuotes>(
         NodeProcs::GET_QUOTES, json_adapter(get_quotes), Read);
-=======
-        NodeProcs::GET_NODE_QUOTE, get_quote, Read);
-      install_with_auto_schema<GetQuotes>(
-        NodeProcs::GET_QUOTES, get_quotes, Read);
->>>>>>> e519fdd4
     }
   };
 
