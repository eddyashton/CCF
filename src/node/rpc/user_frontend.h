// Copyright (c) Microsoft Corporation. All rights reserved.
// Licensed under the Apache 2.0 License.
#pragma once

#include "ds/ccf_deprecated.h"
#include "frontend.h"
#include "node/client_signatures.h"
#include "node/network_tables.h"

namespace ccf
{
  /** The CCF application must be an instance of UserRpcFrontend
   */
  class UserRpcFrontend : public RpcFrontend
  {
  protected:
    std::string invalid_caller_error_message() const override
    {
      return "Could not find matching user certificate";
    }

    Users* users;

  public:
    UserRpcFrontend(kv::Store& tables, EndpointRegistry& h) :
      RpcFrontend(
        tables,
        h,
        tables.get<ClientSignatures>(Tables::USER_CLIENT_SIGNATURES)),
      users(tables.get<Users>(Tables::USERS))
    {}

    void open() override
    {
      RpcFrontend::open();
    }

    bool lookup_forwarded_caller_cert(
      std::shared_ptr<enclave::RpcContext> ctx, kv::Tx& tx) override
    {
      // Lookup the calling user's certificate from the forwarded caller id
      auto users_view = tx.get_view(*users);
      auto caller = users_view->get(ctx->session->original_caller->caller_id);
      if (!caller.has_value())
      {
        return false;
      }

      ctx->session->caller_cert = caller.value().cert.raw();
      return true;
    }

    // Forward these methods so that apps can write foo(...); rather than
    // endpoints.foo(...);
    template <typename... Ts>
    ccf::EndpointRegistry::Endpoint& install(Ts&&... ts)
    {
      return endpoints.install(std::forward<Ts>(ts)...);
    }

    template <typename... Ts>
    ccf::EndpointRegistry::Endpoint make_endpoint(Ts&&... ts)
    {
      return endpoints.make_endpoint(std::forward<Ts>(ts)...);
    }

    template <typename... Ts>
    ccf::EndpointRegistry::Endpoint make_read_only_endpoint(Ts&&... ts)
    {
      return endpoints.make_read_only_endpoint(std::forward<Ts>(ts)...);
    }

    template <typename... Ts>
    ccf::EndpointRegistry::Endpoint make_command_endpoint(Ts&&... ts)
    {
      return endpoints.make_command_endpoint(std::forward<Ts>(ts)...);
    }
  };

  class UserEndpointRegistry : public CommonEndpointRegistry
  {
  public:
    UserEndpointRegistry(kv::Store& store) :
<<<<<<< HEAD
      CommonEndpointRegistry(
        get_actor_prefix(ActorsType::users), store, Tables::USER_CERTS)
    {}

    UserEndpointRegistry(NetworkTables& network) :
      UserEndpointRegistry(*network.tables)
=======
      CommonEndpointRegistry(store, Tables::USER_CERT_DERS)
    {}

    UserEndpointRegistry(NetworkTables& network) :
      CommonEndpointRegistry(*network.tables, Tables::USER_CERT_DERS)
>>>>>>> 6aba788a
    {}
  };

  class SimpleUserRpcFrontend : public UserRpcFrontend
  {
  protected:
    UserEndpointRegistry common_handlers;

  public:
    SimpleUserRpcFrontend(kv::Store& tables) :
      UserRpcFrontend(tables, common_handlers),
      common_handlers(tables)
    {}
  };
}<|MERGE_RESOLUTION|>--- conflicted
+++ resolved
@@ -81,20 +81,15 @@
   {
   public:
     UserEndpointRegistry(kv::Store& store) :
-<<<<<<< HEAD
       CommonEndpointRegistry(
-        get_actor_prefix(ActorsType::users), store, Tables::USER_CERTS)
+        get_actor_prefix(ActorsType::users), store, Tables::USER_CERT_DERS)
     {}
 
     UserEndpointRegistry(NetworkTables& network) :
-      UserEndpointRegistry(*network.tables)
-=======
-      CommonEndpointRegistry(store, Tables::USER_CERT_DERS)
-    {}
-
-    UserEndpointRegistry(NetworkTables& network) :
-      CommonEndpointRegistry(*network.tables, Tables::USER_CERT_DERS)
->>>>>>> 6aba788a
+      CommonEndpointRegistry(
+        get_actor_prefix(ActorsType::users),
+        *network.tables,
+        Tables::USER_CERT_DERS)
     {}
   };
 
