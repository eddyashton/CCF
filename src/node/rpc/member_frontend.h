--- conflicted
+++ resolved
@@ -840,18 +840,8 @@
         .set_auto_schema<void, StateDigest>()
         .install();
 
-<<<<<<< HEAD
-      auto get_encrypted_recovery_share =
-        [this](HandlerArgs& args, nlohmann::json&& params) {
-          if (!check_member_active(args.tx, args.caller_id))
-          {
-            return make_error(
-              HTTP_STATUS_FORBIDDEN,
-              "Only active members are given recovery shares");
-          }
-=======
       auto get_encrypted_recovery_share = [this](
-                                            RequestArgs& args,
+                                            HandlerArgs& args,
                                             nlohmann::json&& params) {
         if (!check_member_active(args.tx, args.caller_id))
         {
@@ -859,7 +849,6 @@
             HTTP_STATUS_FORBIDDEN,
             "Only active members are given recovery shares");
         }
->>>>>>> b651123f
 
         auto encrypted_share =
           share_manager.get_encrypted_share(args.tx, args.caller_id);
@@ -872,29 +861,16 @@
               "Recovery share not found for member {}", args.caller_id));
         }
 
-<<<<<<< HEAD
-          return make_success(encrypted_share.value());
-        };
+        return make_success(GetEncryptedRecoveryShare(encrypted_share.value()));
+      };
       make_handler(
         "recovery_share", HTTP_GET, json_adapter(get_encrypted_recovery_share))
-        .set_auto_schema<void, EncryptedShare>()
+        .set_auto_schema<void, GetEncryptedRecoveryShare>()
         .install();
 
       auto submit_recovery_share = [this](
                                      HandlerArgs& args,
                                      nlohmann::json&& params) {
-=======
-        return make_success(GetEncryptedRecoveryShare(encrypted_share.value()));
-      };
-      install(
-        MemberProcs::GET_ENCRYPTED_RECOVERY_SHARE,
-        json_adapter(get_encrypted_recovery_share),
-        Read)
-        .set_auto_schema<void, GetEncryptedRecoveryShare>()
-        .set_http_get_only();
-
-      auto submit_recovery_share = [this](ccf::RequestArgs& args) {
->>>>>>> b651123f
         // Only active members can submit their shares for recovery
         if (!check_member_active(args.tx, args.caller_id))
         {
@@ -977,15 +953,10 @@
           submitted_shares_count,
           g.get_recovery_threshold()));
       };
-<<<<<<< HEAD
       make_handler(
         "recovery_share/submit", HTTP_POST, json_adapter(submit_recovery_share))
-        .set_auto_schema<SubmitRecoveryShare, bool>()
+        .set_auto_schema<std::string, std::string>()
         .install();
-=======
-      install(MemberProcs::SUBMIT_RECOVERY_SHARE, submit_recovery_share, Write)
-        .set_auto_schema<std::string, std::string>();
->>>>>>> b651123f
 
       auto create = [this](kv::Tx& tx, nlohmann::json&& params) {
         LOG_DEBUG_FMT("Processing create RPC");
