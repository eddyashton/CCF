--- conflicted
+++ resolved
@@ -584,11 +584,7 @@
     static void add_endpoint_to_api_document(
       nlohmann::json& document, const EndpointPtr& endpoint)
     {
-<<<<<<< HEAD
-      for (const auto& builder_fn : endpoint->schema_builders)
-=======
       if (endpoint.schema_builders.empty())
->>>>>>> f6b7bf6f
       {
         // If we have no more specific schema information, make sure the
         // endpoint is still minimally documented (NB: this claims the endpoint
@@ -651,40 +647,6 @@
       }
     }
 
-<<<<<<< HEAD
-    virtual nlohmann::json get_endpoint_schema(kv::Tx&, const GetSchema::In& in)
-    {
-      auto j = nlohmann::json::object();
-
-      const auto it = fully_qualified_endpoints.find(in.method);
-      if (it != fully_qualified_endpoints.end())
-      {
-        for (const auto& [verb, endpoint] : it->second)
-        {
-          std::string verb_name = verb.c_str();
-          nonstd::to_lower(verb_name);
-          j[verb_name] =
-            GetSchema::Out{endpoint->params_schema, endpoint->result_schema};
-        }
-      }
-
-      const auto templated_it = templated_endpoints.find(in.method);
-      if (templated_it != templated_endpoints.end())
-      {
-        for (const auto& [verb, endpoint] : templated_it->second)
-        {
-          std::string verb_name = verb.c_str();
-          nonstd::to_lower(verb_name);
-          j[verb_name] =
-            GetSchema::Out{endpoint->params_schema, endpoint->result_schema};
-        }
-      }
-
-      return j;
-    }
-
-=======
->>>>>>> f6b7bf6f
     virtual void endpoint_metrics(kv::Tx&, EndpointMetrics::Out& out)
     {
       for (const auto& [path, verb_metrics] : metrics)
