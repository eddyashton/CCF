--- conflicted
+++ resolved
@@ -472,30 +472,12 @@
 
     void execute_request(EndpointContext& args)
     {
-<<<<<<< HEAD
       const auto method = args.rpc_ctx->get_method();
       const auto local_method = method.substr(method.find_first_not_of('/'));
-      if (local_method == UserScriptIds::ENV_HANDLER)
-      {
-        args.rpc_ctx->set_response_status(HTTP_STATUS_NOT_FOUND);
-        args.rpc_ctx->set_response_body(
-          fmt::format("Cannot call environment script ('{}')", local_method));
-        return;
-      }
-=======
-      JS_NewClassID(&kv_class_id);
-      kv_exotic_methods.get_own_property = js_kv_lookup;
-      kv_class_def.class_name = "KV";
-      kv_class_def.exotic = &kv_exotic_methods;
-
-      JS_NewClassID(&kv_map_view_class_id);
-      kv_map_view_class_def.class_name = "KVMap";
->>>>>>> f6b7bf6f
 
       const auto scripts = args.tx.get_view(this->network.app_scripts);
 
-<<<<<<< HEAD
-      // Try find script for method
+      // Try to find script for method
       // - First try a script called "foo"
       // - If that fails, try a script called "POST foo"
       auto handler_script = scripts->get(local_method);
@@ -518,31 +500,6 @@
       {
         throw std::runtime_error("Failed to initialise QuickJS runtime");
       }
-=======
-      auto default_handler = [this](EndpointContext& args) {
-        const auto method = args.rpc_ctx->get_method();
-        const auto local_method = method.substr(method.find_first_not_of('/'));
-
-        const auto scripts = args.tx.get_view(this->network.app_scripts);
-
-        // Try to find script for method
-        // - First try a script called "foo"
-        // - If that fails, try a script called "POST foo"
-        auto handler_script = scripts->get(local_method);
-        if (!handler_script)
-        {
-          const auto verb_prefixed = fmt::format(
-            "{} {}", args.rpc_ctx->get_request_verb().c_str(), local_method);
-          handler_script = scripts->get(verb_prefixed);
-          if (!handler_script)
-          {
-            args.rpc_ctx->set_response_status(HTTP_STATUS_NOT_FOUND);
-            args.rpc_ctx->set_response_body(fmt::format(
-              "No handler script found for method '{}'", verb_prefixed));
-            return;
-          }
-        }
->>>>>>> f6b7bf6f
 
       JS_SetMaxStackSize(rt, 1024 * 1024);
 
@@ -557,56 +514,31 @@
         throw std::runtime_error("Failed to initialise QuickJS context");
       }
 
-      // Register class for tables
-      {
-        auto ret = JS_NewClass(rt, tables_class_id, &tables_class_def);
+      // Register class for KV
+      {
+        auto ret = JS_NewClass(rt, kv_class_id, &kv_class_def);
         if (ret != 0)
         {
           throw std::logic_error(
-            "Failed to register JS class definition for KV tables");
+            "Failed to register JS class definition for KV");
         }
       }
 
-<<<<<<< HEAD
-      // Register class for views
-      {
-        auto ret = JS_NewClass(rt, view_class_id, &view_class_def);
+      // Register class for KV map views
+      {
+        auto ret =
+          JS_NewClass(rt, kv_map_view_class_id, &kv_map_view_class_def);
         if (ret != 0)
         {
           throw std::logic_error(
-            "Failed to register JS class definition for KV view");
-=======
-        // Register class for KV
-        {
-          auto ret = JS_NewClass(rt, kv_class_id, &kv_class_def);
-          if (ret != 0)
-          {
-            throw std::logic_error(
-              "Failed to register JS class definition for KV");
-          }
+            "Failed to register JS class definition for KVMap");
         }
-
-        // Register class for KV map views
-        {
-          auto ret =
-            JS_NewClass(rt, kv_map_view_class_id, &kv_map_view_class_def);
-          if (ret != 0)
-          {
-            throw std::logic_error(
-              "Failed to register JS class definition for KVMap");
-          }
->>>>>>> f6b7bf6f
-        }
-      }
-
-<<<<<<< HEAD
-      // Register class for body
+      }
+
+      // Register class for request body
       {
         auto ret = JS_NewClass(rt, body_class_id, &body_class_def);
         if (ret != 0)
-=======
-        // Register class for request body
->>>>>>> f6b7bf6f
         {
           throw std::logic_error(
             "Failed to register JS class definition for Body");
@@ -619,59 +551,43 @@
         JS_SetClassProto(ctx, body_class_id, body_proto);
       }
 
-<<<<<<< HEAD
       auto global_obj = JS_GetGlobalObject(ctx);
 
       auto console = JS_NewObject(ctx);
+      JS_SetPropertyStr(ctx, global_obj, "console", console);
+
       JS_SetPropertyStr(
         ctx, console, "log", JS_NewCFunction(ctx, ccfapp::js_print, "log", 1));
-      JS_SetPropertyStr(ctx, global_obj, "console", console);
-=======
-        auto global_obj = JS_GetGlobalObject(ctx);
-
-        auto console = JS_NewObject(ctx);
-        JS_SetPropertyStr(ctx, global_obj, "console", console);
-
-        JS_SetPropertyStr(
-          ctx,
-          console,
-          "log",
-          JS_NewCFunction(ctx, ccfapp::js_print, "log", 1));
-
-        auto ccf = JS_NewObject(ctx);
-        JS_SetPropertyStr(ctx, global_obj, "ccf", ccf);
-
-        JS_SetPropertyStr(
-          ctx,
-          ccf,
-          "strToBuf",
-          JS_NewCFunction(ctx, ccfapp::js_str_to_buf, "strToBuf", 1));
-        JS_SetPropertyStr(
-          ctx,
-          ccf,
-          "bufToStr",
-          JS_NewCFunction(ctx, ccfapp::js_buf_to_str, "bufToStr", 1));
-        JS_SetPropertyStr(
-          ctx,
-          ccf,
-          "jsonCompatibleToBuf",
-          JS_NewCFunction(
-            ctx, ccfapp::js_json_compatible_to_buf, "jsonCompatibleToBuf", 1));
-        JS_SetPropertyStr(
-          ctx,
-          ccf,
-          "bufToJsonCompatible",
-          JS_NewCFunction(
-            ctx, ccfapp::js_buf_to_json_compatible, "bufToJsonCompatible", 1));
-
-        auto kv = JS_NewObjectClass(ctx, kv_class_id);
-        JS_SetPropertyStr(ctx, ccf, "kv", kv);
-        JS_SetOpaque(kv, &args.tx);
->>>>>>> f6b7bf6f
-
-      auto tables_ = JS_NewObjectClass(ctx, tables_class_id);
-      JS_SetOpaque(tables_, &args.tx);
-      JS_SetPropertyStr(ctx, global_obj, "tables", tables_);
+
+      auto ccf = JS_NewObject(ctx);
+      JS_SetPropertyStr(ctx, global_obj, "ccf", ccf);
+
+      JS_SetPropertyStr(
+        ctx,
+        ccf,
+        "strToBuf",
+        JS_NewCFunction(ctx, ccfapp::js_str_to_buf, "strToBuf", 1));
+      JS_SetPropertyStr(
+        ctx,
+        ccf,
+        "bufToStr",
+        JS_NewCFunction(ctx, ccfapp::js_buf_to_str, "bufToStr", 1));
+      JS_SetPropertyStr(
+        ctx,
+        ccf,
+        "jsonCompatibleToBuf",
+        JS_NewCFunction(
+          ctx, ccfapp::js_json_compatible_to_buf, "jsonCompatibleToBuf", 1));
+      JS_SetPropertyStr(
+        ctx,
+        ccf,
+        "bufToJsonCompatible",
+        JS_NewCFunction(
+          ctx, ccfapp::js_buf_to_json_compatible, "bufToJsonCompatible", 1));
+
+      auto kv = JS_NewObjectClass(ctx, kv_class_id);
+      JS_SetPropertyStr(ctx, ccf, "kv", kv);
+      JS_SetOpaque(kv, &args.tx);
 
       auto request = JS_NewObject(ctx);
 
@@ -899,9 +815,9 @@
       network(network)
     {
       JS_NewClassID(&tables_class_id);
-      tables_exotic_methods.get_own_property = js_tables_lookup;
-      tables_class_def.class_name = "KV Tables";
-      tables_class_def.exotic = &tables_exotic_methods;
+      kv_exotic_methods.get_own_property = js_tables_lookup;
+      kv_class_def.class_name = "KV Tables";
+      kv_class_def.exotic = &kv_exotic_methods;
 
       JS_NewClassID(&view_class_id);
       view_class_def.class_name = "KV View";
@@ -925,8 +841,7 @@
       auto endpoints_view =
         tx.get_view<ccf::endpoints::EndpointsMap>(ccf::Tables::ENDPOINTS);
 
-      const auto key =
-        ccf::endpoints::EndpointKey{method, verb};
+      const auto key = ccf::endpoints::EndpointKey{method, verb};
 
       const auto it = endpoints_view->get(key);
       if (it.has_value())
