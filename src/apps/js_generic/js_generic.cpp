// Copyright (c) Microsoft Corporation. All rights reserved.
// Licensed under the Apache 2.0 License.
#include "apps/utils/metrics_tracker.h"
#include "ccf/app_interface.h"
#include "ccf/historical_queries_adapter.h"
#include "crypto/entropy.h"
#include "crypto/key_wrap.h"
#include "crypto/rsa_key_pair.h"
<<<<<<< HEAD
=======
#include "enclave/app_interface.h"
#include "js/wrap.h"
>>>>>>> 9ec30330
#include "kv/untyped_map.h"
#include "named_auth_policies.h"
#include "node/rpc/user_frontend.h"

#include <memory>
#include <quickjs/quickjs-exports.h>
#include <quickjs/quickjs.h>
#include <stdexcept>
#include <vector>

namespace ccfapp
{
  using namespace std;
  using namespace kv;
  using namespace ccf;

#pragma clang diagnostic push
#pragma clang diagnostic ignored "-Wc99-extensions"

  // Modules

  struct JSModuleLoaderArg
  {
    ccf::NetworkTables* network;
    kv::Tx* tx;
  };

  static JSModuleDef* js_module_loader(
    JSContext* ctx, const char* module_name, void* opaque)
  {
    // QuickJS resolves relative paths but in some cases omits leading slashes.
    std::string module_name_kv(module_name);
    if (module_name_kv[0] != '/')
    {
      module_name_kv.insert(0, "/");
    }

    LOG_TRACE_FMT("Loading module '{}'", module_name_kv);

    auto arg = (JSModuleLoaderArg*)opaque;

    const auto modules = arg->tx->ro(arg->network->modules);
    auto module = modules->get(module_name_kv);
    if (!module.has_value())
    {
      JS_ThrowReferenceError(ctx, "module '%s' not found in kv", module_name);
      return nullptr;
    }
    auto& js = module.value();

    const char* buf = js.c_str();
    size_t buf_len = js.size();
    JSValue func_val = JS_Eval(
      ctx,
      buf,
      buf_len,
      module_name,
      JS_EVAL_TYPE_MODULE | JS_EVAL_FLAG_COMPILE_ONLY);
    if (JS_IsException(func_val))
    {
      js::js_dump_error(ctx);
      return nullptr;
    }

    auto m = (JSModuleDef*)JS_VALUE_GET_PTR(func_val);
    // module already referenced, decrement ref count
    JS_FreeValue(ctx, func_val);
    return m;
  }

  // END modules

  class JSHandlers : public UserEndpointRegistry
  {
  private:
    NetworkTables& network;
    ccfapp::AbstractNodeContext& context;
    metrics::Tracker metrics_tracker;

<<<<<<< HEAD
    static JSValue create_ccf_obj(
      kv::Tx& tx,
      const std::optional<kv::TxID>& transaction_id,
      historical::TxReceiptPtr receipt,
      JSContext* ctx)
    {
      auto ccf = JS_NewObject(ctx);

      JS_SetPropertyStr(
        ctx,
        ccf,
        "strToBuf",
        JS_NewCFunction(ctx, ccfapp::js_str_to_buf, "strToBuf", 1));
      JS_SetPropertyStr(
        ctx,
        ccf,
        "bufToStr",
        JS_NewCFunction(ctx, ccfapp::js_buf_to_str, "bufToStr", 1));
      JS_SetPropertyStr(
        ctx,
        ccf,
        "jsonCompatibleToBuf",
        JS_NewCFunction(
          ctx, ccfapp::js_json_compatible_to_buf, "jsonCompatibleToBuf", 1));
      JS_SetPropertyStr(
        ctx,
        ccf,
        "bufToJsonCompatible",
        JS_NewCFunction(
          ctx, ccfapp::js_buf_to_json_compatible, "bufToJsonCompatible", 1));
      JS_SetPropertyStr(
        ctx,
        ccf,
        "generateAesKey",
        JS_NewCFunction(ctx, ccfapp::js_generate_aes_key, "generateAesKey", 1));
      JS_SetPropertyStr(
        ctx,
        ccf,
        "generateRsaKeyPair",
        JS_NewCFunction(
          ctx, ccfapp::js_generate_rsa_key_pair, "generateRsaKeyPair", 1));
      JS_SetPropertyStr(
        ctx,
        ccf,
        "wrapKey",
        JS_NewCFunction(ctx, ccfapp::js_wrap_key, "wrapKey", 3));

      auto kv = JS_NewObjectClass(ctx, kv_class_id);
      JS_SetOpaque(kv, &tx);
      JS_SetPropertyStr(ctx, ccf, "kv", kv);

      // Historical queries
      if (receipt)
      {
        auto state = JS_NewObject(ctx);

        ccf::TxID tx_id;
        tx_id.seqno = static_cast<ccf::SeqNo>(transaction_id.value().version);
        tx_id.view = static_cast<ccf::View>(transaction_id.value().term);
        JS_SetPropertyStr(
          ctx,
          state,
          "transactionId",
          JS_NewString(ctx, tx_id.to_str().c_str()));

        ccf::Receipt receipt_out;
        receipt->describe(receipt_out);
        auto js_receipt = JS_NewObject(ctx);
        JS_SetPropertyStr(
          ctx,
          js_receipt,
          "signature",
          JS_NewString(ctx, receipt_out.signature.c_str()));
        JS_SetPropertyStr(
          ctx, js_receipt, "root", JS_NewString(ctx, receipt_out.root.c_str()));
        JS_SetPropertyStr(
          ctx, js_receipt, "leaf", JS_NewString(ctx, receipt_out.leaf.c_str()));
        JS_SetPropertyStr(
          ctx,
          js_receipt,
          "nodeId",
          JS_NewString(ctx, receipt_out.node_id.value().c_str()));
        auto proof = JS_NewArray(ctx);
        uint32_t i = 0;
        for (auto& element : receipt_out.proof)
        {
          auto js_element = JS_NewObject(ctx);
          auto is_left = element.left.has_value();
          JS_SetPropertyStr(
            ctx,
            js_element,
            is_left ? "left" : "right",
            JS_NewString(
              ctx, (is_left ? element.left : element.right).value().c_str()));
          JS_DefinePropertyValueUint32(
            ctx, proof, i++, js_element, JS_PROP_C_W_E);
        }
        JS_SetPropertyStr(ctx, js_receipt, "proof", proof);

        JS_SetPropertyStr(ctx, state, "receipt", js_receipt);

        JS_SetPropertyStr(ctx, ccf, "historicalState", state);
      }

      return ccf;
    }

    static JSValue create_console_obj(JSContext* ctx)
    {
      auto console = JS_NewObject(ctx);

      JS_SetPropertyStr(
        ctx, console, "log", JS_NewCFunction(ctx, ccfapp::js_print, "log", 1));

      return console;
    }

    static void populate_global_obj(
      kv::Tx& tx,
      const std::optional<kv::TxID>& transaction_id,
      ccf::historical::TxReceiptPtr receipt,
      JSContext* ctx)
    {
      auto global_obj = JS_GetGlobalObject(ctx);

      JS_SetPropertyStr(ctx, global_obj, "console", create_console_obj(ctx));
      JS_SetPropertyStr(
        ctx,
        global_obj,
        "ccf",
        create_ccf_obj(tx, transaction_id, receipt, ctx));

      JS_FreeValue(ctx, global_obj);
    }

=======
>>>>>>> 9ec30330
    static JSValue create_json_obj(const nlohmann::json& j, JSContext* ctx)
    {
      const auto buf = j.dump();
      return JS_ParseJSON(ctx, buf.data(), buf.size(), "<json>");
    }

<<<<<<< HEAD
    static JSValue create_caller_obj(
      ccf::endpoints::EndpointContext& args, JSContext* ctx)
=======
    JSValue create_caller_obj(EndpointContext& args, JSContext* ctx)
>>>>>>> 9ec30330
    {
      if (args.caller == nullptr)
      {
        return JS_NULL;
      }

      auto caller = JS_NewObject(ctx);

      if (auto jwt_ident = args.try_get_caller<ccf::JwtAuthnIdentity>())
      {
        JS_SetPropertyStr(
          ctx,
          caller,
          "policy",
          JS_NewString(ctx, get_policy_name_from_ident(jwt_ident)));

        auto jwt = JS_NewObject(ctx);
        JS_SetPropertyStr(
          ctx,
          jwt,
          "key_issuer",
          JS_NewStringLen(
            ctx, jwt_ident->key_issuer.data(), jwt_ident->key_issuer.size()));
        JS_SetPropertyStr(
          ctx, jwt, "header", create_json_obj(jwt_ident->header, ctx));
        JS_SetPropertyStr(
          ctx, jwt, "payload", create_json_obj(jwt_ident->payload, ctx));
        JS_SetPropertyStr(ctx, caller, "jwt", jwt);

        return caller;
      }
      else if (
        auto empty_ident = args.try_get_caller<ccf::EmptyAuthnIdentity>())
      {
        JS_SetPropertyStr(
          ctx,
          caller,
          "policy",
          JS_NewString(ctx, get_policy_name_from_ident(empty_ident)));
        return caller;
      }

      char const* policy_name = nullptr;
      EntityId id;
      bool is_member = false;

      if (
        auto user_cert_ident =
          args.try_get_caller<ccf::UserCertAuthnIdentity>())
      {
        policy_name = get_policy_name_from_ident(user_cert_ident);
        id = user_cert_ident->user_id;
        is_member = false;
      }
      else if (
        auto member_cert_ident =
          args.try_get_caller<ccf::MemberCertAuthnIdentity>())
      {
        policy_name = get_policy_name_from_ident(member_cert_ident);
        id = member_cert_ident->member_id;
        is_member = true;
      }
      else if (
        auto user_sig_ident =
          args.try_get_caller<ccf::UserSignatureAuthnIdentity>())
      {
        policy_name = get_policy_name_from_ident(user_sig_ident);
        id = user_sig_ident->user_id;
        is_member = false;
      }
      else if (
        auto member_sig_ident =
          args.try_get_caller<ccf::MemberSignatureAuthnIdentity>())
      {
        policy_name = get_policy_name_from_ident(member_sig_ident);
        id = member_sig_ident->member_id;
        is_member = true;
      }

      if (policy_name == nullptr)
      {
        throw std::logic_error("Unable to convert caller info to JS object");
      }

      // Retrieve user/member data from authenticated caller id
      nlohmann::json data = nullptr;
      ccf::ApiResult result = ccf::ApiResult::OK;

      if (is_member)
      {
        result = get_member_data_v1(args.tx, id, data);
      }
      else
      {
        result = get_user_data_v1(args.tx, id, data);
      }

      if (result == ccf::ApiResult::InternalError)
      {
        throw std::logic_error(
          fmt::format("Failed to get data for caller {}", id));
      }

      crypto::Pem cert;
      if (is_member)
      {
        result = get_user_cert_v1(args.tx, id, cert);
      }
      else
      {
        result = get_member_cert_v1(args.tx, id, cert);
      }

      if (result == ccf::ApiResult::InternalError)
      {
        throw std::logic_error(
          fmt::format("Failed to get certificate for caller {}", id));
      }

      JS_SetPropertyStr(ctx, caller, "policy", JS_NewString(ctx, policy_name));
      JS_SetPropertyStr(
        ctx, caller, "id", JS_NewStringLen(ctx, id.data(), id.size()));
      JS_SetPropertyStr(ctx, caller, "data", create_json_obj(data, ctx));
      JS_SetPropertyStr(
        ctx,
        caller,
        "cert",
        JS_NewStringLen(ctx, cert.str().data(), cert.size()));

      return caller;
    }

<<<<<<< HEAD
    static JSValue create_request_obj(
      ccf::endpoints::EndpointContext& args, JSContext* ctx)
=======
    JSValue create_request_obj(EndpointContext& args, JSContext* ctx)
>>>>>>> 9ec30330
    {
      auto request = JS_NewObject(ctx);

      auto headers = JS_NewObject(ctx);
      for (auto& [header_name, header_value] :
           args.rpc_ctx->get_request_headers())
      {
        JS_SetPropertyStr(
          ctx,
          headers,
          header_name.c_str(),
          JS_NewStringLen(ctx, header_value.c_str(), header_value.size()));
      }
      JS_SetPropertyStr(ctx, request, "headers", headers);

      const auto& request_query = args.rpc_ctx->get_request_query();
      auto query_str =
        JS_NewStringLen(ctx, request_query.c_str(), request_query.size());
      JS_SetPropertyStr(ctx, request, "query", query_str);

      auto params = JS_NewObject(ctx);
      for (auto& [param_name, param_value] :
           args.rpc_ctx->get_request_path_params())
      {
        JS_SetPropertyStr(
          ctx,
          params,
          param_name.c_str(),
          JS_NewStringLen(ctx, param_value.c_str(), param_value.size()));
      }
      JS_SetPropertyStr(ctx, request, "params", params);

      const auto& request_body = args.rpc_ctx->get_request_body();
      auto body_ = JS_NewObjectClass(ctx, js::body_class_id);
      JS_SetOpaque(body_, (void*)&request_body);
      JS_SetPropertyStr(ctx, request, "body", body_);

      JS_SetPropertyStr(ctx, request, "caller", create_caller_obj(args, ctx));

      return request;
    }

    void execute_request(
      const std::string& method,
      const ccf::RESTVerb& verb,
      ccf::endpoints::EndpointContext& args)
    {
      // Is this a historical endpoint?
      auto endpoints =
        args.tx.ro<ccf::endpoints::EndpointsMap>(ccf::Tables::ENDPOINTS);
      auto info = endpoints->get(ccf::endpoints::EndpointKey{method, verb});

      if (
        info.has_value() &&
        info.value().mode == ccf::endpoints::Mode::Historical)
      {
        auto is_tx_committed = [this](
                                 kv::Consensus::View view,
                                 kv::Consensus::SeqNo seqno,
                                 std::string& error_reason) {
          return ccf::historical::is_tx_committed(
            consensus, view, seqno, error_reason);
        };

        ccf::historical::adapter(
          [this, &method, &verb](
            ccf::endpoints::EndpointContext& args,
            ccf::historical::StatePtr state) {
            auto tx = state->store->create_tx();
            auto tx_id = state->transaction_id;
            auto receipt = state->receipt;
            do_execute_request(method, verb, args, tx, tx_id, receipt);
          },
          context.get_historical_state(),
          is_tx_committed)(args);
      }
      else
      {
        do_execute_request(method, verb, args, args.tx, std::nullopt, nullptr);
      }
    }

    void do_execute_request(
      const std::string& method,
      const ccf::RESTVerb& verb,
      ccf::endpoints::EndpointContext& args,
      kv::Tx& target_tx,
      const std::optional<kv::TxID>& transaction_id,
      ccf::historical::TxReceiptPtr receipt)
    {
      const auto local_method = method.substr(method.find_first_not_of('/'));

      const auto scripts = args.tx.ro(this->network.app_scripts);

      // Try to find script for method
      // - First try a script called "foo"
      // - If that fails, try a script called "POST foo"
      auto handler_script = scripts->get(local_method);
      if (!handler_script)
      {
        const auto verb_prefixed =
          fmt::format("{} {}", verb.c_str(), local_method);
        handler_script = scripts->get(verb_prefixed);
        if (!handler_script)
        {
          args.rpc_ctx->set_error(
            HTTP_STATUS_NOT_FOUND,
            ccf::errors::ResourceNotFound,
            fmt::format(
              "No handler script found for method '{}'.", verb_prefixed));
          return;
        }
      }

      js::Runtime rt;
      rt.add_ccf_classdefs();

      JSModuleLoaderArg js_module_loader_arg{&this->network, &args.tx};
      JS_SetModuleLoaderFunc(
        rt, nullptr, js_module_loader, &js_module_loader_arg);

      js::Context ctx(rt);

      js::register_request_body_class(ctx);
      js::populate_global_console(ctx);
      js::populate_global_ccf(&target_tx, transaction_id, receipt, ctx);

      // Compile module
      if (!handler_script.value().text.has_value())
      {
        throw std::runtime_error("Could not find script text");
      }
      std::string code = handler_script.value().text.value();
      const std::string path = "/__endpoint__.js";

      auto export_func = ctx.function(code, path);

      // Call exported function
      auto request = create_request_obj(args, ctx);
      int argc = 1;
      JSValueConst* argv = (JSValueConst*)&request;
      auto val = ctx(JS_Call(ctx, export_func, JS_UNDEFINED, argc, argv));
      JS_FreeValue(ctx, request);
      JS_FreeValue(ctx, export_func);

      if (JS_IsException(val))
      {
        js::js_dump_error(ctx);
        args.rpc_ctx->set_error(
          HTTP_STATUS_INTERNAL_SERVER_ERROR,
          ccf::errors::InternalError,
          "Exception thrown while executing.");
        return;
      }

      // Handle return value: {body, headers, statusCode}
      if (!JS_IsObject(val))
      {
        args.rpc_ctx->set_error(
          HTTP_STATUS_INTERNAL_SERVER_ERROR,
          ccf::errors::InternalError,
          "Invalid endpoint function return value (not an object).");
        return;
      }

      // Response body (also sets a default response content-type header)
      {
        auto response_body_js = ctx(JS_GetPropertyStr(ctx, val, "body"));
        std::vector<uint8_t> response_body;
        size_t buf_size;
        size_t buf_offset;
        JSValue typed_array_buffer = JS_GetTypedArrayBuffer(
          ctx, response_body_js, &buf_offset, &buf_size, nullptr);
        uint8_t* array_buffer;
        if (!JS_IsException(typed_array_buffer))
        {
          size_t buf_size_total;
          array_buffer =
            JS_GetArrayBuffer(ctx, &buf_size_total, typed_array_buffer);
          array_buffer += buf_offset;
          JS_FreeValue(ctx, typed_array_buffer);
        }
        else
        {
          array_buffer = JS_GetArrayBuffer(ctx, &buf_size, response_body_js);
        }
        if (array_buffer)
        {
          args.rpc_ctx->set_response_header(
            http::headers::CONTENT_TYPE,
            http::headervalues::contenttype::OCTET_STREAM);
          response_body =
            std::vector<uint8_t>(array_buffer, array_buffer + buf_size);
        }
        else
        {
          const char* cstr = nullptr;
          if (JS_IsString(response_body_js))
          {
            args.rpc_ctx->set_response_header(
              http::headers::CONTENT_TYPE,
              http::headervalues::contenttype::TEXT);
            cstr = JS_ToCString(ctx, response_body_js);
          }
          else
          {
            args.rpc_ctx->set_response_header(
              http::headers::CONTENT_TYPE,
              http::headervalues::contenttype::JSON);
            JSValue rval =
              JS_JSONStringify(ctx, response_body_js, JS_NULL, JS_NULL);
            if (JS_IsException(rval))
            {
              js::js_dump_error(ctx);
              args.rpc_ctx->set_error(
                HTTP_STATUS_INTERNAL_SERVER_ERROR,
                ccf::errors::InternalError,
                "Invalid endpoint function return value (error during JSON "
                "conversion of body).");
              return;
            }
            cstr = JS_ToCString(ctx, rval);
            JS_FreeValue(ctx, rval);
          }
          if (!cstr)
          {
            js::js_dump_error(ctx);
            args.rpc_ctx->set_error(
              HTTP_STATUS_INTERNAL_SERVER_ERROR,
              ccf::errors::InternalError,
              "Invalid endpoint function return value (error during string "
              "conversion of body).");
            return;
          }
          std::string str(cstr);
          JS_FreeCString(ctx, cstr);

          response_body = std::vector<uint8_t>(str.begin(), str.end());
        }
        args.rpc_ctx->set_response_body(std::move(response_body));
      }

      // Response headers
      {
        auto response_headers_js = ctx(JS_GetPropertyStr(ctx, val, "headers"));
        if (JS_IsObject(response_headers_js))
        {
          uint32_t prop_count = 0;
          JSPropertyEnum* props = nullptr;
          JS_GetOwnPropertyNames(
            ctx,
            &props,
            &prop_count,
            response_headers_js,
            JS_GPN_STRING_MASK | JS_GPN_ENUM_ONLY);
          for (size_t i = 0; i < prop_count; i++)
          {
            auto prop_name = props[i].atom;
            auto prop_name_cstr = ctx(JS_AtomToCString(ctx, prop_name));
            auto prop_val =
              ctx(JS_GetProperty(ctx, response_headers_js, prop_name));
            auto prop_val_cstr = JS_ToCString(ctx, prop_val);
            if (!prop_val_cstr)
            {
              args.rpc_ctx->set_error(
                HTTP_STATUS_INTERNAL_SERVER_ERROR,
                ccf::errors::InternalError,
                "Invalid endpoint function return value (header value type).");
              return;
            }
            args.rpc_ctx->set_response_header(prop_name_cstr, prop_val_cstr);
            JS_FreeCString(ctx, prop_val_cstr);
          }
          js_free(ctx, props);
        }
      }

      // Response status code
      {
        int response_status_code = HTTP_STATUS_OK;
        auto status_code_js = ctx(JS_GetPropertyStr(ctx, val, "statusCode"));
        if (!JS_IsUndefined(status_code_js) && !JS_IsNull(status_code_js))
        {
          if (JS_VALUE_GET_TAG(status_code_js.val) != JS_TAG_INT)
          {
            args.rpc_ctx->set_error(
              HTTP_STATUS_INTERNAL_SERVER_ERROR,
              ccf::errors::InternalError,
              "Invalid endpoint function return value (status code type).");
            return;
          }
          response_status_code = JS_VALUE_GET_INT(status_code_js.val);
        }
        args.rpc_ctx->set_response_status(response_status_code);
      }

      return;
    }

    struct JSDynamicEndpoint : public ccf::endpoints::EndpointDefinition
    {};

  public:
    JSHandlers(NetworkTables& network, AbstractNodeContext& context) :
      UserEndpointRegistry(context),
      network(network),
      context(context)
    {
      js::register_class_ids();
      metrics_tracker.install_endpoint(*this);
    }

    void instantiate_authn_policies(JSDynamicEndpoint& endpoint)
    {
      for (const auto& policy_name : endpoint.properties.authn_policies)
      {
        auto policy = get_policy_by_name(policy_name);
        if (policy == nullptr)
        {
          throw std::logic_error(
            fmt::format("Unknown auth policy: {}", policy_name));
        }
        endpoint.authn_policies.push_back(std::move(policy));
      }
    }

    ccf::endpoints::EndpointDefinitionPtr find_endpoint(
      kv::Tx& tx, enclave::RpcContext& rpc_ctx) override
    {
      const auto method = fmt::format("/{}", rpc_ctx.get_method());
      const auto verb = rpc_ctx.get_request_verb();

      auto endpoints =
        tx.ro<ccf::endpoints::EndpointsMap>(ccf::Tables::ENDPOINTS);

      const auto key = ccf::endpoints::EndpointKey{method, verb};

      // Look for a direct match of the given path
      const auto it = endpoints->get(key);
      if (it.has_value())
      {
        auto endpoint_def = std::make_shared<JSDynamicEndpoint>();
        endpoint_def->dispatch = key;
        endpoint_def->properties = it.value();
        instantiate_authn_policies(*endpoint_def);
        return endpoint_def;
      }

      // If that doesn't exist, look through _all_ the endpoints to find
      // templated matches. If there is one, that's a match. More is an error,
      // none means delegate to the base class.
      {
        std::vector<ccf::endpoints::EndpointDefinitionPtr> matches;

        endpoints->foreach([this, &matches, &key, &rpc_ctx](
                             const auto& other_key, const auto& properties) {
          if (key.verb == other_key.verb)
          {
            const auto opt_spec =
              ccf::endpoints::parse_path_template(other_key.uri_path);
            if (opt_spec.has_value())
            {
              const auto& template_spec = opt_spec.value();
              // This endpoint has templates in its path, and the correct verb
              // - now check if template matches the current request's path
              std::smatch match;
              if (std::regex_match(
                    key.uri_path, match, template_spec.template_regex))
              {
                if (matches.empty())
                {
                  // Populate the request_path_params while we have the match,
                  // though this will be discarded on error if we later find
                  // multiple matches
                  auto& path_params = rpc_ctx.get_request_path_params();
                  for (size_t i = 0;
                       i < template_spec.template_component_names.size();
                       ++i)
                  {
                    const auto& template_name =
                      template_spec.template_component_names[i];
                    const auto& template_value = match[i + 1].str();
                    path_params[template_name] = template_value;
                  }
                }

                auto endpoint = std::make_shared<JSDynamicEndpoint>();
                endpoint->dispatch = other_key;
                endpoint->properties = properties;
                instantiate_authn_policies(*endpoint);
                matches.push_back(endpoint);
              }
            }
          }
          return true;
        });

        if (matches.size() > 1)
        {
          report_ambiguous_templated_path(key.uri_path, matches);
        }
        else if (matches.size() == 1)
        {
          return matches[0];
        }
      }

      return ccf::endpoints::EndpointRegistry::find_endpoint(tx, rpc_ctx);
    }

    void execute_endpoint(
      ccf::endpoints::EndpointDefinitionPtr e,
      ccf::endpoints::EndpointContext& args) override
    {
      auto endpoint = dynamic_cast<const JSDynamicEndpoint*>(e.get());
      if (endpoint != nullptr)
      {
        execute_request(
          endpoint->dispatch.uri_path, endpoint->dispatch.verb, args);
        return;
      }

      ccf::endpoints::EndpointRegistry::execute_endpoint(e, args);
    }

    // Since we do our own dispatch within the default handler, report the
    // supported methods here
    void build_api(nlohmann::json& document, kv::ReadOnlyTx& tx) override
    {
      UserEndpointRegistry::build_api(document, tx);

      auto endpoints =
        tx.ro<ccf::endpoints::EndpointsMap>(ccf::Tables::ENDPOINTS);

      endpoints->foreach([&document](const auto& key, const auto& properties) {
        const auto http_verb = key.verb.get_http_method();
        if (!http_verb.has_value())
        {
          return true;
        }

        if (!properties.openapi_hidden)
        {
          auto& path_op = ds::openapi::path_operation(
            ds::openapi::path(document, key.uri_path),
            http_verb.value(),
            false);
          LOG_INFO_FMT(
            "Building OpenAPI for {} {}", key.verb.c_str(), key.uri_path);
          const auto dumped = document.dump(2);
          LOG_INFO_FMT(
            "Starting from: {}", std::string(dumped.begin(), dumped.end()));
          if (!properties.openapi.empty())
          {
            for (const auto& [k, v] : properties.openapi.items())
            {
              LOG_INFO_FMT("Inserting field {}", k);
            }
            path_op.insert(
              properties.openapi.cbegin(), properties.openapi.cend());
          }
        }

        return true;
      });
    }

    void tick(std::chrono::milliseconds elapsed, size_t tx_count) override
    {
      metrics_tracker.tick(elapsed, tx_count);

      ccf::UserEndpointRegistry::tick(elapsed, tx_count);
    }
  };

#pragma clang diagnostic pop

  class JS : public ccf::RpcFrontend
  {
  private:
    JSHandlers js_handlers;

  public:
    JS(NetworkTables& network, ccfapp::AbstractNodeContext& context) :
      ccf::RpcFrontend(*network.tables, js_handlers),
      js_handlers(network, context)
    {}
  };

  std::shared_ptr<ccf::RpcFrontend> get_rpc_handler(
    NetworkTables& network, ccfapp::AbstractNodeContext& context)
  {
    return make_shared<JS>(network, context);
  }
} // namespace ccfapp<|MERGE_RESOLUTION|>--- conflicted
+++ resolved
@@ -6,11 +6,7 @@
 #include "crypto/entropy.h"
 #include "crypto/key_wrap.h"
 #include "crypto/rsa_key_pair.h"
-<<<<<<< HEAD
-=======
-#include "enclave/app_interface.h"
 #include "js/wrap.h"
->>>>>>> 9ec30330
 #include "kv/untyped_map.h"
 #include "named_auth_policies.h"
 #include "node/rpc/user_frontend.h"
@@ -90,156 +86,14 @@
     ccfapp::AbstractNodeContext& context;
     metrics::Tracker metrics_tracker;
 
-<<<<<<< HEAD
-    static JSValue create_ccf_obj(
-      kv::Tx& tx,
-      const std::optional<kv::TxID>& transaction_id,
-      historical::TxReceiptPtr receipt,
-      JSContext* ctx)
-    {
-      auto ccf = JS_NewObject(ctx);
-
-      JS_SetPropertyStr(
-        ctx,
-        ccf,
-        "strToBuf",
-        JS_NewCFunction(ctx, ccfapp::js_str_to_buf, "strToBuf", 1));
-      JS_SetPropertyStr(
-        ctx,
-        ccf,
-        "bufToStr",
-        JS_NewCFunction(ctx, ccfapp::js_buf_to_str, "bufToStr", 1));
-      JS_SetPropertyStr(
-        ctx,
-        ccf,
-        "jsonCompatibleToBuf",
-        JS_NewCFunction(
-          ctx, ccfapp::js_json_compatible_to_buf, "jsonCompatibleToBuf", 1));
-      JS_SetPropertyStr(
-        ctx,
-        ccf,
-        "bufToJsonCompatible",
-        JS_NewCFunction(
-          ctx, ccfapp::js_buf_to_json_compatible, "bufToJsonCompatible", 1));
-      JS_SetPropertyStr(
-        ctx,
-        ccf,
-        "generateAesKey",
-        JS_NewCFunction(ctx, ccfapp::js_generate_aes_key, "generateAesKey", 1));
-      JS_SetPropertyStr(
-        ctx,
-        ccf,
-        "generateRsaKeyPair",
-        JS_NewCFunction(
-          ctx, ccfapp::js_generate_rsa_key_pair, "generateRsaKeyPair", 1));
-      JS_SetPropertyStr(
-        ctx,
-        ccf,
-        "wrapKey",
-        JS_NewCFunction(ctx, ccfapp::js_wrap_key, "wrapKey", 3));
-
-      auto kv = JS_NewObjectClass(ctx, kv_class_id);
-      JS_SetOpaque(kv, &tx);
-      JS_SetPropertyStr(ctx, ccf, "kv", kv);
-
-      // Historical queries
-      if (receipt)
-      {
-        auto state = JS_NewObject(ctx);
-
-        ccf::TxID tx_id;
-        tx_id.seqno = static_cast<ccf::SeqNo>(transaction_id.value().version);
-        tx_id.view = static_cast<ccf::View>(transaction_id.value().term);
-        JS_SetPropertyStr(
-          ctx,
-          state,
-          "transactionId",
-          JS_NewString(ctx, tx_id.to_str().c_str()));
-
-        ccf::Receipt receipt_out;
-        receipt->describe(receipt_out);
-        auto js_receipt = JS_NewObject(ctx);
-        JS_SetPropertyStr(
-          ctx,
-          js_receipt,
-          "signature",
-          JS_NewString(ctx, receipt_out.signature.c_str()));
-        JS_SetPropertyStr(
-          ctx, js_receipt, "root", JS_NewString(ctx, receipt_out.root.c_str()));
-        JS_SetPropertyStr(
-          ctx, js_receipt, "leaf", JS_NewString(ctx, receipt_out.leaf.c_str()));
-        JS_SetPropertyStr(
-          ctx,
-          js_receipt,
-          "nodeId",
-          JS_NewString(ctx, receipt_out.node_id.value().c_str()));
-        auto proof = JS_NewArray(ctx);
-        uint32_t i = 0;
-        for (auto& element : receipt_out.proof)
-        {
-          auto js_element = JS_NewObject(ctx);
-          auto is_left = element.left.has_value();
-          JS_SetPropertyStr(
-            ctx,
-            js_element,
-            is_left ? "left" : "right",
-            JS_NewString(
-              ctx, (is_left ? element.left : element.right).value().c_str()));
-          JS_DefinePropertyValueUint32(
-            ctx, proof, i++, js_element, JS_PROP_C_W_E);
-        }
-        JS_SetPropertyStr(ctx, js_receipt, "proof", proof);
-
-        JS_SetPropertyStr(ctx, state, "receipt", js_receipt);
-
-        JS_SetPropertyStr(ctx, ccf, "historicalState", state);
-      }
-
-      return ccf;
-    }
-
-    static JSValue create_console_obj(JSContext* ctx)
-    {
-      auto console = JS_NewObject(ctx);
-
-      JS_SetPropertyStr(
-        ctx, console, "log", JS_NewCFunction(ctx, ccfapp::js_print, "log", 1));
-
-      return console;
-    }
-
-    static void populate_global_obj(
-      kv::Tx& tx,
-      const std::optional<kv::TxID>& transaction_id,
-      ccf::historical::TxReceiptPtr receipt,
-      JSContext* ctx)
-    {
-      auto global_obj = JS_GetGlobalObject(ctx);
-
-      JS_SetPropertyStr(ctx, global_obj, "console", create_console_obj(ctx));
-      JS_SetPropertyStr(
-        ctx,
-        global_obj,
-        "ccf",
-        create_ccf_obj(tx, transaction_id, receipt, ctx));
-
-      JS_FreeValue(ctx, global_obj);
-    }
-
-=======
->>>>>>> 9ec30330
     static JSValue create_json_obj(const nlohmann::json& j, JSContext* ctx)
     {
       const auto buf = j.dump();
       return JS_ParseJSON(ctx, buf.data(), buf.size(), "<json>");
     }
 
-<<<<<<< HEAD
     static JSValue create_caller_obj(
       ccf::endpoints::EndpointContext& args, JSContext* ctx)
-=======
-    JSValue create_caller_obj(EndpointContext& args, JSContext* ctx)
->>>>>>> 9ec30330
     {
       if (args.caller == nullptr)
       {
@@ -372,12 +226,8 @@
       return caller;
     }
 
-<<<<<<< HEAD
     static JSValue create_request_obj(
       ccf::endpoints::EndpointContext& args, JSContext* ctx)
-=======
-    JSValue create_request_obj(EndpointContext& args, JSContext* ctx)
->>>>>>> 9ec30330
     {
       auto request = JS_NewObject(ctx);
 
