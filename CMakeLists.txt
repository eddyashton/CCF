# Copyright (c) Microsoft Corporation. All rights reserved.
# Licensed under the Apache 2.0 License.
cmake_minimum_required(VERSION 3.11)

set(CCF_DIR ${CMAKE_CURRENT_SOURCE_DIR})
include(${CCF_DIR}/cmake/preproject.cmake)
include(${CCF_DIR}/cmake/version.cmake)

project(
  ccf
  VERSION ${CCF_RELEASE_VERSION}
  LANGUAGES C CXX
)

set(ENV{BETTER_EXCEPTIONS} 1)

message(STATUS "CCF version=${CCF_VERSION}")
message(STATUS "CCF release version=${CCF_RELEASE_VERSION}")

include(${CCF_DIR}/cmake/cpack_settings.cmake)

# Set the default install prefix for CCF. Users may override this value with the
# cmake command. For example:
#
# $ cmake -DCMAKE_INSTALL_PREFIX=/opt/myplace ..
#
if(CMAKE_INSTALL_PREFIX_INITIALIZED_TO_DEFAULT)
  set(CMAKE_INSTALL_PREFIX
      "/opt/${CCF_VERSION}"
      CACHE PATH "Default install prefix" FORCE
  )
endif()

message(STATUS "CMAKE_INSTALL_PREFIX is '${CMAKE_INSTALL_PREFIX}'")

install(FILES ${CMAKE_CURRENT_SOURCE_DIR}/cmake/preproject.cmake
        DESTINATION cmake
)

include(GNUInstallDirs)

include(${CMAKE_CURRENT_SOURCE_DIR}/cmake/common.cmake)
include(${CMAKE_CURRENT_SOURCE_DIR}/cmake/aft.cmake)

configure_file(
  ${CCF_DIR}/src/host/version.h.in ${CCF_GENERATED_DIR}/version.h @ONLY
)
configure_file(${CCF_DIR}/python/setup.py.in ${CCF_DIR}/python/setup.py @ONLY)

if(ENABLE_BFT)
  set(CONSENSUSES cft bft)
else()
  set(CONSENSUSES cft)
endif()

option(BUILD_TESTS "Build tests" ON)
option(BUILD_UNIT_TESTS "Build unit tests" ON)
option(TLS_TEST "TLS Test using https://github.com/drwetter/testssl.sh" OFF)
option(ZAP_TEST
       "ZAP fuzz test using https://www.zaproxy.org/docs/docker/api-scan/" OFF
)
option(BUILD_SMALLBANK "Build SmallBank sample app and clients" ON)
option(BUILD_TPCC "Build TPPC sample app and clients" ON)

# Build common library for CCF enclaves
add_custom_target(ccf ALL)

set(CCF_IMPL_SOURCE
    ${CCF_DIR}/src/enclave/main.cpp ${CCF_DIR}/src/enclave/thread_local.cpp
    ${CCF_DIR}/src/js/wrap.cpp
)

if("sgx" IN_LIST COMPILE_TARGETS)
  # enclave version
  add_library(
    ccf.enclave STATIC ${CCF_IMPL_SOURCE} ${CCF_GENERATED_DIR}/ccf_t.cpp
  )

  target_compile_definitions(
    ccf.enclave PUBLIC INSIDE_ENCLAVE _LIBCPP_HAS_THREAD_API_PTHREAD
  )

  target_compile_options(ccf.enclave PUBLIC -nostdinc -nostdinc++)
  add_warning_checks(ccf.enclave)

  target_include_directories(
    ccf.enclave SYSTEM
    PUBLIC
      $<BUILD_INTERFACE:${CCF_GENERATED_DIR}>
      $<INSTALL_INTERFACE:include/ccf/> #< This contains the private headers
                                        #< which are currently under src, and
                                        #< should be removed or renamed
      $<INSTALL_INTERFACE:include/>
      $<INSTALL_INTERFACE:include/3rdparty/>
  )

  target_link_libraries(
    ccf.enclave
    PUBLIC ${OE_TARGET_ENCLAVE_AND_STD}
           -lgcc
           quickjs.enclave
           ccfcrypto.enclave
           http_parser.enclave
           aft.enclave
           sss.enclave
           ccf_endpoints.enclave
  )

  set_property(TARGET ccf.enclave PROPERTY POSITION_INDEPENDENT_CODE ON)

  enable_quote_code(ccf.enclave)

  add_lvi_mitigations(ccf.enclave)

  install(
    TARGETS ccf.enclave
    EXPORT ccf
    DESTINATION lib
  )

  add_dependencies(ccf ccf.enclave)
endif()

if("virtual" IN_LIST COMPILE_TARGETS)
  # virtual version
  add_library(ccf.virtual STATIC ${CCF_IMPL_SOURCE})

  target_compile_definitions(
    ccf.virtual PUBLIC INSIDE_ENCLAVE VIRTUAL_ENCLAVE
                       _LIBCPP_HAS_THREAD_API_PTHREAD
  )

  target_compile_options(ccf.virtual PUBLIC ${COMPILE_LIBCXX})
  add_warning_checks(ccf.virtual)

  target_include_directories(
    ccf.virtual SYSTEM
    PUBLIC
      $<BUILD_INTERFACE:${CCF_GENERATED_DIR}>
      $<INSTALL_INTERFACE:include/ccf/> #< This contains the private headers
                                        #< which are currently under src, and
                                        #< should be removed or renamed
      $<INSTALL_INTERFACE:include/>
      $<INSTALL_INTERFACE:include/3rdparty/>
  )

  target_link_libraries(
    ccf.virtual
    PUBLIC ${LINK_LIBCXX}
           -lgcc
           ccfcrypto.host
           http_parser.host
           quickjs.host
           aft.virtual
           sss.host
           ccf_endpoints.host
           openenclave::oehost
           ${CMAKE_THREAD_LIBS_INIT}
  )

  set_property(TARGET ccf.virtual PROPERTY POSITION_INDEPENDENT_CODE ON)

  add_san(ccf.virtual)

  install(
    TARGETS ccf.virtual
    EXPORT ccf
    DESTINATION lib
  )

  add_dependencies(ccf ccf.virtual)
endif()

install(
  EXPORT ccf
  DESTINATION cmake
  FILE ccf-targets.cmake
)

# Install exported 3rd-party library includes
install(
  DIRECTORY 3rdparty/exported/
  DESTINATION include/3rdparty
  FILES_MATCHING
  PATTERN "*.h"
  PATTERN "*.hpp"
)

# Install all CCF headers
install(
  DIRECTORY src/
  DESTINATION include/ccf
  FILES_MATCHING
  PATTERN "*.h"
  PATTERN "*/test*" EXCLUDE
)

# Install all public CCF headers
install(
  DIRECTORY include/
  DESTINATION include
  FILES_MATCHING
  PATTERN "*.h"
)

# Install CCF Python infrastructure
install(
  DIRECTORY tests/infra/
  DESTINATION bin/infra
  FILES_MATCHING
  PATTERN "*.py"
  PATTERN "*/__pycache__*" EXCLUDE
)

install(PROGRAMS tests/sandbox/sandbox.sh DESTINATION bin)
install(FILES src/runtime_config/default/actions.js DESTINATION bin)
install(FILES src/runtime_config/default/validate.js DESTINATION bin)
install(FILES src/runtime_config/sandbox/resolve.js DESTINATION bin)
install(FILES src/runtime_config/default/apply.js DESTINATION bin)
install(FILES tests/start_network.py DESTINATION bin)
install(FILES tests/requirements.txt DESTINATION bin)

# Generate an ephemeral signing key
add_custom_command(
  OUTPUT ${CMAKE_CURRENT_BINARY_DIR}/signing_key.pem
  COMMAND openssl genrsa -out ${CMAKE_CURRENT_BINARY_DIR}/signing_key.pem -3
          3072
)
add_custom_target(
  signing_key ALL DEPENDS ${CMAKE_CURRENT_BINARY_DIR}/signing_key.pem
)

# Add Logging app. Rebuilt/redefined here, rather than via add_subdirectory
add_ccf_app(logging SRCS samples/apps/logging/logging.cpp)
sign_app_library(
  logging.enclave ${CMAKE_CURRENT_SOURCE_DIR}/samples/apps/logging/oe_sign.conf
  ${CMAKE_CURRENT_BINARY_DIR}/signing_key.pem
)

# Add NoBuiltins app
add_subdirectory(${CCF_DIR}/samples/apps/nobuiltins)

if(BUILD_TESTS)
  enable_testing()

  # Unit tests
  if(BUILD_UNIT_TESTS)
    add_unit_test(map_test ${CMAKE_CURRENT_SOURCE_DIR}/src/ds/test/map_test.cpp)

    add_unit_test(
      json_schema ${CMAKE_CURRENT_SOURCE_DIR}/src/ds/test/json_schema.cpp
    )

    add_unit_test(
      openapi_test ${CMAKE_CURRENT_SOURCE_DIR}/src/ds/test/openapi.cpp
    )
    target_link_libraries(openapi_test PRIVATE http_parser.host)

    add_unit_test(
      logger_json_test
      ${CMAKE_CURRENT_SOURCE_DIR}/src/ds/test/logger_json_test.cpp
    )
    target_compile_definitions(logger_json_test PUBLIC VERBOSE_LOGGING)

    add_unit_test(
      kv_test
      ${CMAKE_CURRENT_SOURCE_DIR}/src/kv/test/kv_test.cpp
      ${CMAKE_CURRENT_SOURCE_DIR}/src/kv/test/kv_contention.cpp
      ${CMAKE_CURRENT_SOURCE_DIR}/src/kv/test/kv_serialisation.cpp
      ${CMAKE_CURRENT_SOURCE_DIR}/src/kv/test/kv_snapshot.cpp
      ${CMAKE_CURRENT_SOURCE_DIR}/src/kv/test/kv_dynamic_tables.cpp
    )
    target_link_libraries(
      kv_test PRIVATE ${CMAKE_THREAD_LIBS_INIT} http_parser.host
    )

    add_unit_test(
      ds_test
      ${CMAKE_CURRENT_SOURCE_DIR}/src/ds/test/ring_buffer.cpp
      ${CMAKE_CURRENT_SOURCE_DIR}/src/ds/test/messaging.cpp
      ${CMAKE_CURRENT_SOURCE_DIR}/src/ds/test/oversized.cpp
      ${CMAKE_CURRENT_SOURCE_DIR}/src/ds/test/typed_messages.cpp
      ${CMAKE_CURRENT_SOURCE_DIR}/src/ds/test/serializer.cpp
      ${CMAKE_CURRENT_SOURCE_DIR}/src/ds/test/hash.cpp
      ${CMAKE_CURRENT_SOURCE_DIR}/src/ds/test/thread_messaging.cpp
      ${CMAKE_CURRENT_SOURCE_DIR}/src/ds/test/lru.cpp
      ${CMAKE_CURRENT_SOURCE_DIR}/src/ds/test/hex.cpp
    )
    target_link_libraries(ds_test PRIVATE ${CMAKE_THREAD_LIBS_INIT})

    add_unit_test(
      ledger_test ${CMAKE_CURRENT_SOURCE_DIR}/src/host/test/ledger.cpp
    )

    add_unit_test(
      raft_test ${CMAKE_CURRENT_SOURCE_DIR}/src/consensus/aft/test/main.cpp
      ${CMAKE_CURRENT_SOURCE_DIR}/src/consensus/aft/test/view_history.cpp
    )
    target_link_libraries(raft_test PRIVATE ccfcrypto.host)

    add_unit_test(
      raft_enclave_test
      ${CMAKE_CURRENT_SOURCE_DIR}/src/consensus/aft/test/enclave.cpp
    )
    target_include_directories(raft_enclave_test PRIVATE ${CCFCRYPTO_INC})
    target_link_libraries(raft_enclave_test PRIVATE ccfcrypto.host)

    add_unit_test(
      crypto_test ${CMAKE_CURRENT_SOURCE_DIR}/src/crypto/test/crypto.cpp
    )
    target_include_directories(crypto_test PRIVATE ${CCFCRYPTO_INC})
    target_link_libraries(crypto_test PRIVATE ccfcrypto.host)

    add_unit_test(
      history_test ${CMAKE_CURRENT_SOURCE_DIR}/src/node/test/history.cpp
    )
    target_link_libraries(history_test PRIVATE ccfcrypto.host http_parser.host)

    add_unit_test(
      progress_tracker_test
      ${CMAKE_CURRENT_SOURCE_DIR}/src/node/test/progress_tracker.cpp
    )
    target_link_libraries(progress_tracker_test PRIVATE ccfcrypto.host)

    add_unit_test(
      secret_sharing_test
      ${CMAKE_CURRENT_SOURCE_DIR}/src/node/test/secret_share.cpp
    )
    target_link_libraries(secret_sharing_test PRIVATE sss.host)

    add_unit_test(
      encryptor_test ${CMAKE_CURRENT_SOURCE_DIR}/src/node/test/encryptor.cpp
    )
    target_link_libraries(encryptor_test PRIVATE ccfcrypto.host)

    add_unit_test(
      historical_queries_test
      ${CMAKE_CURRENT_SOURCE_DIR}/src/node/test/historical_queries.cpp
    )
    target_link_libraries(
      historical_queries_test PRIVATE http_parser.host sss.host
    )

    add_unit_test(
      snapshot_test ${CMAKE_CURRENT_SOURCE_DIR}/src/node/test/snapshot.cpp
    )
    target_link_libraries(snapshot_test PRIVATE)

    add_unit_test(
      snapshotter_test
      ${CMAKE_CURRENT_SOURCE_DIR}/src/node/test/snapshotter.cpp
    )
    target_link_libraries(snapshotter_test PRIVATE)

    add_unit_test(tls_test ${CMAKE_CURRENT_SOURCE_DIR}/src/tls/test/main.cpp)
    target_link_libraries(tls_test PRIVATE ${CMAKE_THREAD_LIBS_INIT})

    add_test_bin(cert_test ${CMAKE_CURRENT_SOURCE_DIR}/src/tls/test/cert.cpp)
    target_link_libraries(cert_test PRIVATE ${CMAKE_THREAD_LIBS_INIT})

    add_unit_test(
      key_exchange_test
      ${CMAKE_CURRENT_SOURCE_DIR}/src/tls/test/key_exchange.cpp
    )
    target_link_libraries(key_exchange_test PRIVATE)

    add_unit_test(
      channels_test ${CMAKE_CURRENT_SOURCE_DIR}/src/node/test/channels.cpp
    )
    target_link_libraries(channels_test PRIVATE)

    add_unit_test(
      http_test ${CMAKE_CURRENT_SOURCE_DIR}/src/http/test/http_test.cpp
    )
    target_link_libraries(http_test PRIVATE http_parser.host)

    add_unit_test(
      frontend_test ${CMAKE_CURRENT_SOURCE_DIR}/src/js/wrap.cpp
      ${CMAKE_CURRENT_SOURCE_DIR}/src/node/rpc/test/frontend_test.cpp
    )
    target_link_libraries(
      frontend_test PRIVATE ${CMAKE_THREAD_LIBS_INIT} http_parser.host sss.host
                            ccf_endpoints.host quickjs.host
    )

    add_unit_test(
      tx_status_test
      ${CMAKE_CURRENT_SOURCE_DIR}/src/node/rpc/test/tx_status_test.cpp
    )

    # TODO: Port or remove entirely? add_unit_test( member_voting_test
    # ${CMAKE_CURRENT_SOURCE_DIR}/src/js/wrap.cpp
    # ${CMAKE_CURRENT_SOURCE_DIR}/src/node/rpc/test/member_voting_test.cpp )
    # target_link_libraries( member_voting_test PRIVATE
    # ${CMAKE_THREAD_LIBS_INIT} http_parser.host sss.host ccf_endpoints.host
    # quickjs.host ) set_tests_properties( member_voting_test PROPERTIES
    # ENVIRONMENT RUNTIME_CONFIG_DIR=${CMAKE_SOURCE_DIR}/src/runtime_config )

    add_unit_test(
      proposal_id_test ${CMAKE_CURRENT_SOURCE_DIR}/src/js/wrap.cpp
      ${CMAKE_CURRENT_SOURCE_DIR}/src/node/rpc/test/proposal_id_test.cpp
    )
    target_link_libraries(
      proposal_id_test PRIVATE ${CMAKE_THREAD_LIBS_INIT} http_parser.host
                               sss.host ccf_endpoints.host quickjs.host
    )

    add_unit_test(
      node_frontend_test
      ${CMAKE_CURRENT_SOURCE_DIR}/src/node/rpc/test/node_frontend_test.cpp
    )
    target_link_libraries(
      node_frontend_test PRIVATE ${CMAKE_THREAD_LIBS_INIT} http_parser.host
                                 sss.host ccf_endpoints.host
    )

    add_unit_test(
      merkle_test ${CMAKE_CURRENT_SOURCE_DIR}/src/node/test/merkle_test.cpp
    )

    # Merkle Tree memory test
    add_executable(merkle_mem src/node/test/merkle_mem.cpp)
    target_compile_options(merkle_mem PRIVATE ${COMPILE_LIBCXX})
    target_link_libraries(
      merkle_mem PRIVATE ${CMAKE_THREAD_LIBS_INIT} ${LINK_LIBCXX} crypto
    )

    # Raft driver and scenario test
    add_executable(
      raft_driver ${CMAKE_CURRENT_SOURCE_DIR}/src/consensus/aft/test/driver.cpp
    )
    target_link_libraries(raft_driver PRIVATE ccfcrypto.host)
    target_include_directories(raft_driver PRIVATE src/aft)

    add_test(
      NAME raft_scenario_test
      COMMAND
        ${PYTHON} ${CMAKE_SOURCE_DIR}/tests/raft_scenarios_runner.py
        ./raft_driver ${CMAKE_SOURCE_DIR}/tests/raft_scenarios
        ${CMAKE_SOURCE_DIR}
    )
    set_property(TEST raft_scenario_test PROPERTY LABELS raft_scenario)

    add_test(NAME csr_test COMMAND ${PYTHON} ${CMAKE_SOURCE_DIR}/tests/certs.py
                                   ./cert_test
    )
    set_property(
      TEST csr_test
      APPEND
      PROPERTY LABELS unit_test
    )
  endif()

  # Picobench benchmarks
  add_picobench(map_bench SRCS src/ds/test/map_bench.cpp)
  add_picobench(logger_bench SRCS src/ds/test/logger_bench.cpp)
  target_compile_definitions(logger_bench PUBLIC VERBOSE_LOGGING)
  add_picobench(json_bench SRCS src/ds/test/json_bench.cpp)
  add_picobench(ring_buffer_bench SRCS src/ds/test/ring_buffer_bench.cpp)
  add_picobench(
    crypto_bench
    SRCS src/crypto/test/bench.cpp
    LINK_LIBS
  )
  add_picobench(history_bench SRCS src/node/test/history_bench.cpp)

  if(LONG_TESTS)
    add_picobench(
      kv_bench SRCS src/kv/test/kv_bench.cpp src/enclave/thread_local.cpp
    )
    add_picobench(merkle_bench SRCS src/node/test/merkle_bench.cpp)
    add_picobench(hash_bench SRCS src/ds/test/hash_bench.cpp)
    add_picobench(digest_bench SRCS src/crypto/test/digest_bench.cpp)
  endif()

<<<<<<< HEAD
  if(ENABLE_JS_GOV)
    set(CONSTITUTION_ARGS
        --constitution
        ${CCF_DIR}/src/runtime_config/default/actions.js
        --constitution
        ${CCF_DIR}/src/runtime_config/test/test_actions.js
        --constitution
        ${CCF_DIR}/src/runtime_config/test/service_principals_actions.js
        --constitution
        ${CCF_DIR}/src/runtime_config/default/validate.js
        --constitution
        ${CCF_DIR}/src/runtime_config/test/resolve.js
        --constitution
        ${CCF_DIR}/src/runtime_config/default/apply.js
    )
    add_e2e_test(
      NAME governance_js_test
      PYTHON_SCRIPT ${CMAKE_SOURCE_DIR}/tests/governance_js.py
      CONSENSUS cft
      CONSTITUTION ${CONSTITUTION_ARGS}
      ADDITIONAL_ARGS --oe-binary ${OE_BINDIR} --initial-operator-count 1
    )
    set_property(
      TEST governance_js_test
      APPEND
      PROPERTY ENVIRONMENT "JS_GOVERNANCE=ON"
    )
  endif()
=======
  set(CONSTITUTION_ARGS
      --constitution
      ${CCF_DIR}/src/runtime_config/default/actions.js
      --constitution
      ${CCF_DIR}/src/runtime_config/test/test_actions.js
      --constitution
      ${CCF_DIR}/src/runtime_config/default/validate.js
      --constitution
      ${CCF_DIR}/src/runtime_config/test/resolve.js
      --constitution
      ${CCF_DIR}/src/runtime_config/default/apply.js
  )
  add_e2e_test(
    NAME governance_js_test
    PYTHON_SCRIPT ${CMAKE_SOURCE_DIR}/tests/governance_js.py
    CONSENSUS cft
    CONSTITUTION ${CONSTITUTION_ARGS}
    ADDITIONAL_ARGS --oe-binary ${OE_BINDIR} --initial-operator-count 1
  )
>>>>>>> ebc98644

  # Storing signed governance operations
  add_e2e_test(
    NAME governance_history_test
    PYTHON_SCRIPT ${CMAKE_SOURCE_DIR}/tests/governance_history.py
    CONSENSUS cft
    ADDITIONAL_ARGS
      # Higher snapshot interval as snapshots trigger new ledger chunks, which
      # may result in latest chunk being partially written
      --snapshot-tx-interval 10000
  )

  add_e2e_test(
    NAME recovery_test
    PYTHON_SCRIPT ${CMAKE_SOURCE_DIR}/tests/recovery.py
    CONSENSUS cft
    ADDITIONAL_ARGS --recovery 3
  )

  add_e2e_test(
    NAME recovery_test_suite
    PYTHON_SCRIPT ${CMAKE_SOURCE_DIR}/tests/e2e_suite.py
    CONSENSUS cft
    LABEL suite
    ADDITIONAL_ARGS
      --test-duration
      150
      --enforce-reqs
      --test-suite
      rekey_recovery
      --test-suite
      membership_recovery
  )

  add_e2e_test(
    NAME reconfiguration_test_suite
    PYTHON_SCRIPT ${CMAKE_SOURCE_DIR}/tests/e2e_suite.py
    CONSENSUS cft
    LABEL suite
    ADDITIONAL_ARGS --test-duration 200 --enforce-reqs --test-suite
                    reconfiguration
  )

  add_e2e_test(
    NAME full_test_suite
    PYTHON_SCRIPT ${CMAKE_SOURCE_DIR}/tests/e2e_suite.py
    CONSENSUS cft
    LABEL suite
    ADDITIONAL_ARGS
      --oe-binary
      ${OE_BINDIR}
      --ledger-recovery-timeout
      20
      --test-duration
      200
      --enforce-reqs
      --test-suite
      all
  )

  if(LONG_TESTS)
    set(ROTATION_TEST_ARGS --rotation-retirements 10 --rotation-suspensions 10)
  endif()

  add_e2e_test(
    NAME rotation_test
    PYTHON_SCRIPT ${CMAKE_SOURCE_DIR}/tests/rotation.py
    CONSENSUS cft
    LABEL rotation
    ADDITIONAL_ARGS ${ROTATION_TEST_ARGS}
  )

  add_e2e_test(
    NAME committable_suffix_test
    PYTHON_SCRIPT ${CMAKE_SOURCE_DIR}/tests/committable.py
    CONSENSUS cft
    ADDITIONAL_ARGS --sig-ms-interval 100
  )

  add_e2e_test(
    NAME js_batched_stress_test
    PYTHON_SCRIPT ${CMAKE_SOURCE_DIR}/tests/e2e_batched.py
    CONSENSUS cft
    ADDITIONAL_ARGS
      --js-app-bundle
      ${CMAKE_SOURCE_DIR}/src/apps/batched
      --raft-election-timeout-ms
      10000 # Larger election timeout as recording large JS applications may
            # trigger leadership changes
  )

  add_e2e_test(
    NAME modules_test
    PYTHON_SCRIPT ${CMAKE_SOURCE_DIR}/tests/js-modules/modules.py
    CONSENSUS cft
    ADDITIONAL_ARGS
      --raft-election-timeout-ms 10000 # Larger election timeout as recording
                                       # large JS applications may trigger
                                       # leadership changes
  )

  add_e2e_test(
    NAME custom_authorization_test
    PYTHON_SCRIPT
      ${CMAKE_SOURCE_DIR}/tests/js-custom-authorization/custom_authorization.py
    CONSENSUS cft
    ADDITIONAL_ARGS --js-app-bundle
                    ${CMAKE_SOURCE_DIR}/tests/js-custom-authorization
  )

  add_e2e_test(
    NAME js_limits_test
    PYTHON_SCRIPT ${CMAKE_SOURCE_DIR}/tests/js-limits/limits.py
    CONSENSUS cft
    ADDITIONAL_ARGS --js-app-bundle ${CMAKE_SOURCE_DIR}/tests/js-limits
  )

  add_e2e_test(
    NAME authentication_test
    PYTHON_SCRIPT ${CMAKE_SOURCE_DIR}/tests/js-authentication/authentication.py
    CONSENSUS cft
    ADDITIONAL_ARGS --js-app-bundle ${CMAKE_SOURCE_DIR}/tests/js-authentication
  )

  add_e2e_test(
    NAME content_types_test
    PYTHON_SCRIPT ${CMAKE_SOURCE_DIR}/tests/js-content-types/content_types.py
    CONSENSUS cft
    ADDITIONAL_ARGS --js-app-bundle ${CMAKE_SOURCE_DIR}/tests/js-content-types
  )

  add_e2e_test(
    NAME governance_test
    PYTHON_SCRIPT ${CMAKE_SOURCE_DIR}/tests/governance.py
    CONSENSUS cft
    ADDITIONAL_ARGS --oe-binary ${OE_BINDIR} --initial-operator-count 1
  )

  add_e2e_test(
    NAME governance_no_session_auth_test
    PYTHON_SCRIPT ${CMAKE_SOURCE_DIR}/tests/governance.py
    CONSENSUS cft
    ADDITIONAL_ARGS --oe-binary ${OE_BINDIR} --initial-operator-count 1
                    --disable-member-session-auth
  )

  add_e2e_test(
    NAME ca_certs_test
    PYTHON_SCRIPT ${CMAKE_SOURCE_DIR}/tests/ca_certs.py
    CONSENSUS cft
  )

  add_e2e_test(
    NAME jwt_test
    PYTHON_SCRIPT ${CMAKE_SOURCE_DIR}/tests/jwt_test.py
    CONSENSUS cft
  )

  add_e2e_test(
    NAME nobuiltins_test
    PYTHON_SCRIPT ${CMAKE_SOURCE_DIR}/tests/nobuiltins.py
    CONSENSUS cft
    ADDITIONAL_ARGS -p
                    ${CMAKE_BINARY_DIR}/samples/apps/nobuiltins/libnobuiltins
  )

  add_e2e_test(
    NAME reconfiguration_test
    PYTHON_SCRIPT ${CMAKE_SOURCE_DIR}/tests/reconfiguration.py
    CONSENSUS cft
  )

  add_e2e_test(
    NAME code_update_test
    PYTHON_SCRIPT ${CMAKE_SOURCE_DIR}/tests/code_update.py
    CONSENSUS cft
    ADDITIONAL_ARGS --oe-binary ${OE_BINDIR} --js-app-bundle
                    ${CMAKE_SOURCE_DIR}/samples/apps/logging/js
  )

  if(BUILD_SMALLBANK)
    include(${CMAKE_CURRENT_SOURCE_DIR}/src/apps/smallbank/smallbank.cmake)
  endif()

  if(BUILD_TPCC)
    include(${CMAKE_CURRENT_SOURCE_DIR}/src/apps/tpcc/tpcc.cmake)
  endif()

  if(TLS_TEST)
    add_custom_target(
      testssl ALL
      COMMAND
        test -d testssl || git clone https://github.com/drwetter/testssl.sh
        ${CMAKE_CURRENT_BINARY_DIR}/testssl
    )
  endif()

  add_e2e_test(
    NAME js_e2e_logging_raft
    PYTHON_SCRIPT ${CMAKE_SOURCE_DIR}/tests/e2e_logging.py
    CONSENSUS cft
    ADDITIONAL_ARGS --js-app-bundle ${CMAKE_SOURCE_DIR}/samples/apps/logging/js
  )

  add_e2e_test(
    NAME e2e_scenario_raft
    PYTHON_SCRIPT ${CMAKE_SOURCE_DIR}/tests/e2e_scenarios.py
    CONSENSUS cft
    ADDITIONAL_ARGS --scenario
                    ${CMAKE_SOURCE_DIR}/tests/simple_logging_scenario.json
  )

  add_e2e_test(
    NAME member_client_test_cft
    PYTHON_SCRIPT ${CMAKE_SOURCE_DIR}/tests/memberclient.py
    CONSENSUS cft
  )

  add_e2e_test(
    NAME membership
    PYTHON_SCRIPT ${CMAKE_SOURCE_DIR}/tests/membership.py
    CONSENSUS cft
  )

  add_e2e_test(
    NAME ledger_operation
    PYTHON_SCRIPT ${CMAKE_SOURCE_DIR}/tests/ledger_operation.py
    CONSENSUS cft
  )

  if(NOT SAN)
    # Writing new ledger files and generating new snapshots uses more file
    # descriptors so disable those for this test
    add_e2e_test(
      NAME connections_cft
      PYTHON_SCRIPT ${CMAKE_SOURCE_DIR}/tests/connections.py
      CONSENSUS cft
      ADDITIONAL_ARGS --ledger-chunk-bytes 100Mib --snapshot-tx-interval 10000
    )
  endif()

  if(TLS_TEST)
    add_e2e_test(
      NAME tlstest_cft
      PYTHON_SCRIPT ${CMAKE_SOURCE_DIR}/tests/tlstest.py
      CONSENSUS cft
      LABEL tlstest
    )
  endif()

  if(ZAP_TEST)
    configure_file(
      ${CMAKE_SOURCE_DIR}/tests/zap.config ${CMAKE_BINARY_DIR}/zap.config
      COPYONLY
    )
    add_e2e_test(
      NAME zaptest_cft
      PYTHON_SCRIPT ${CMAKE_SOURCE_DIR}/tests/zap.py
      CONSENSUS cft
      LABEL zaptest
    )
  endif()

  add_e2e_test(
    NAME schema_test_cft
    PYTHON_SCRIPT ${CMAKE_SOURCE_DIR}/tests/schema.py
    CONSENSUS cft
    ADDITIONAL_ARGS -p liblogging --schema-dir ${CMAKE_SOURCE_DIR}/doc/schemas
  )

  add_e2e_test(
    NAME tutorial_cft
    PYTHON_SCRIPT ${CMAKE_SOURCE_DIR}/tests/e2e_tutorial.py
    CONSENSUS cft
    LABEL tutorial
    CURL_CLIENT TRUE
    ADDITIONAL_ARGS
      -p liblogging --client-tutorial ${CMAKE_SOURCE_DIR}/python/tutorial.py
      --ledger-tutorial ${CMAKE_SOURCE_DIR}/python/ledger_tutorial.py
  )

  add_e2e_sandbox_test(
    NAME forum_app
    SCRIPT ${CMAKE_SOURCE_DIR}/samples/apps/forum/ci.sh
    CONSENSUS cft
    LABEL forum
  )

  foreach(CONSENSUS ${CONSENSUSES})
    add_e2e_test(
      NAME cpp_e2e_logging_${CONSENSUS}
      PYTHON_SCRIPT ${CMAKE_SOURCE_DIR}/tests/e2e_logging.py
      CONSENSUS ${CONSENSUS}
    )

    add_e2e_test(
      NAME election_test_${CONSENSUS}
      PYTHON_SCRIPT ${CMAKE_SOURCE_DIR}/tests/election.py
      CONSENSUS ${CONSENSUS}
    )

    add_e2e_test(
      NAME vegeta_stress_${CONSENSUS}
      PYTHON_SCRIPT ${CMAKE_SOURCE_DIR}/tests/vegeta_stress.py
      CONSENSUS ${CONSENSUS}
      LABEL vegeta
      ADDITIONAL_ARGS -p liblogging
    )

    add_e2e_test(
      NAME vegeta_long_stress_${CONSENSUS}
      PYTHON_SCRIPT ${CMAKE_SOURCE_DIR}/tests/vegeta_stress.py
      CONSENSUS ${CONSENSUS}
      LABEL vegeta
      CONFIGURATIONS long_stress
      ADDITIONAL_ARGS -p liblogging --duration 45m
    )

  endforeach()

  add_perf_test(
    NAME ls
    PYTHON_SCRIPT ${CMAKE_CURRENT_LIST_DIR}/tests/infra/perfclient.py
    CONSENSUS cft
    CLIENT_BIN ./scenario_perf_client
    ADDITIONAL_ARGS
      --package
      liblogging
      --scenario-file
      ${CMAKE_CURRENT_LIST_DIR}/tests/perf_logging_scenario_100txs.json
      --max-writes-ahead
      1000
      --repetitions
      10000
      --msg-ser-fmt
      msgpack
  )

  add_perf_test(
    NAME ls_ws
    PYTHON_SCRIPT ${CMAKE_CURRENT_LIST_DIR}/tests/infra/perfclient.py
    CONSENSUS cft
    CLIENT_BIN ./scenario_perf_client
    ADDITIONAL_ARGS
      --package
      liblogging
      --scenario-file
      ${CMAKE_CURRENT_LIST_DIR}/tests/perf_logging_scenario_100txs.json
      --max-writes-ahead
      1000
      --repetitions
      10000
      --use-websockets
      --msg-ser-fmt
      msgpack
  )

  add_perf_test(
    NAME ls_jwt
    PYTHON_SCRIPT ${CMAKE_CURRENT_LIST_DIR}/tests/infra/perfclient.py
    CONSENSUS cft
    CLIENT_BIN ./scenario_perf_client
    ADDITIONAL_ARGS
      --package
      liblogging
      --scenario-file
      ${CMAKE_CURRENT_LIST_DIR}/tests/perf_logging_scenario_100txs.json
      --max-writes-ahead
      1000
      --repetitions
      1000
      --use-jwt
      --msg-ser-fmt
      msgpack
  )

  add_perf_test(
    NAME ls_js
    PYTHON_SCRIPT ${CMAKE_CURRENT_LIST_DIR}/tests/infra/perfclient.py
    CONSENSUS cft
    CLIENT_BIN ./scenario_perf_client
    ADDITIONAL_ARGS
      --js-app-bundle
      ${CMAKE_SOURCE_DIR}/samples/apps/logging/js
      --scenario-file
      ${CMAKE_CURRENT_LIST_DIR}/tests/perf_logging_scenario_100txs.json
      --max-writes-ahead
      1000
      --repetitions
      1000
      --msg-ser-fmt
      text
  )

  add_perf_test(
    NAME ls_js_jwt
    PYTHON_SCRIPT ${CMAKE_CURRENT_LIST_DIR}/tests/infra/perfclient.py
    CONSENSUS cft
    CLIENT_BIN ./scenario_perf_client
    ADDITIONAL_ARGS
      --js-app-bundle
      ${CMAKE_SOURCE_DIR}/samples/apps/logging/js
      --scenario-file
      ${CMAKE_CURRENT_LIST_DIR}/tests/perf_logging_scenario_100txs.json
      --max-writes-ahead
      1000
      --repetitions
      700
      --use-jwt
      --msg-ser-fmt
      text
  )
endif()

# Generate and install CMake export file for consumers using CMake
include(CMakePackageConfigHelpers)
configure_package_config_file(
  ${CMAKE_CURRENT_SOURCE_DIR}/cmake/ccf-config.cmake.in
  ${CMAKE_BINARY_DIR}/cmake/ccf-config.cmake
  INSTALL_DESTINATION ${CMAKE_INSTALL_PREFIX}/cmake
  PATH_VARS CMAKE_INSTALL_LIBDIR CMAKE_INSTALL_BINDIR CMAKE_INSTALL_INCLUDEDIR
)
write_basic_package_version_file(
  ${CMAKE_BINARY_DIR}/cmake/ccf-config-version.cmake
  COMPATIBILITY SameMajorVersion
)
install(FILES ${CMAKE_BINARY_DIR}/cmake/ccf-config.cmake
              ${CMAKE_BINARY_DIR}/cmake/ccf-config-version.cmake
        DESTINATION ${CMAKE_INSTALL_PREFIX}/cmake
)<|MERGE_RESOLUTION|>--- conflicted
+++ resolved
@@ -473,42 +473,14 @@
     add_picobench(digest_bench SRCS src/crypto/test/digest_bench.cpp)
   endif()
 
-<<<<<<< HEAD
-  if(ENABLE_JS_GOV)
-    set(CONSTITUTION_ARGS
-        --constitution
-        ${CCF_DIR}/src/runtime_config/default/actions.js
-        --constitution
-        ${CCF_DIR}/src/runtime_config/test/test_actions.js
-        --constitution
-        ${CCF_DIR}/src/runtime_config/test/service_principals_actions.js
-        --constitution
-        ${CCF_DIR}/src/runtime_config/default/validate.js
-        --constitution
-        ${CCF_DIR}/src/runtime_config/test/resolve.js
-        --constitution
-        ${CCF_DIR}/src/runtime_config/default/apply.js
-    )
-    add_e2e_test(
-      NAME governance_js_test
-      PYTHON_SCRIPT ${CMAKE_SOURCE_DIR}/tests/governance_js.py
-      CONSENSUS cft
-      CONSTITUTION ${CONSTITUTION_ARGS}
-      ADDITIONAL_ARGS --oe-binary ${OE_BINDIR} --initial-operator-count 1
-    )
-    set_property(
-      TEST governance_js_test
-      APPEND
-      PROPERTY ENVIRONMENT "JS_GOVERNANCE=ON"
-    )
-  endif()
-=======
   set(CONSTITUTION_ARGS
       --constitution
       ${CCF_DIR}/src/runtime_config/default/actions.js
       --constitution
       ${CCF_DIR}/src/runtime_config/test/test_actions.js
       --constitution
+      ${CCF_DIR}/src/runtime_config/test/service_principals_actions.js # TODO: Use set_constitution instead?
+      --constitution
       ${CCF_DIR}/src/runtime_config/default/validate.js
       --constitution
       ${CCF_DIR}/src/runtime_config/test/resolve.js
@@ -522,7 +494,6 @@
     CONSTITUTION ${CONSTITUTION_ARGS}
     ADDITIONAL_ARGS --oe-binary ${OE_BINDIR} --initial-operator-count 1
   )
->>>>>>> ebc98644
 
   # Storing signed governance operations
   add_e2e_test(
