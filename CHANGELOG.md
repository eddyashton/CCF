--- conflicted
+++ resolved
@@ -5,25 +5,18 @@
 The format is based on [Keep a Changelog](http://keepachangelog.com/en/1.0.0/)
 and this project adheres to [Semantic Versioning](http://semver.org/spec/v2.0.0.html).
 
-<<<<<<< HEAD
 ## [0.19.1]
 
-### Changed
-
+### Added
+
+- Historical point query support has been added to JavaScript endpoints (#2285).
+
+### Changed
+
+- `"readonly"` has been replaced by `"mode"` in `app.json` in JavaScript apps (#2285).
 - String values in query parameters no longer need to be quoted. For instance, you should now call `/network/nodes?host=127.0.0.1` rather than `/network/nodes?host="127.0.0.1"`.
 - Schema documentation for query parameters should now be added with `add_query_parameter`, rather than `set_auto_schema`. The `In` type of `set_auto_schema` should only be used to describe the request body.
 - `json_adapter` will no longer try to convert query parameters to a JSON object. The JSON passed as an argument to these handlers will now be populated only by the request body. The query string should be parsed separately, and `http::parse_query(s)` is added as a starting point. This means strings in query parameters no longer need to be quoted.
-=======
-## Unreleased
-
-### Added
-
-- Historical point query support has been added to JavaScript endpoints (#2285).
-
-### Changed
-
-- `"readonly"` has been replaced by `"mode"` in `app.json` in JavaScript apps (#2285).
->>>>>>> beb4e43f
 
 ## [0.19.0]
 
