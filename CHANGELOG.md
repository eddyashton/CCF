--- conflicted
+++ resolved
@@ -5,20 +5,18 @@
 The format is based on [Keep a Changelog](http://keepachangelog.com/en/1.0.0/)
 and this project adheres to [Semantic Versioning](http://semver.org/spec/v2.0.0.html).
 
-<<<<<<< HEAD
 ## [Unreleased]
 
 ### Changed
 
 - Historical query system now supports range queries.
-=======
+
 ## [0.18.4]
 
 ### Changed
 
 - Governance proposals can be submitted successfully against secondaries (#2247)
 - `set_ca_cert`/`remove_ca_cert` proposals have been renamed `set_ca_cert_bundle`/`remove_ca_cert_bundle` and now also accept a bundle of certificates encoded as concatenated PEM string (#2221).
->>>>>>> d6e05a5d
 
 ## [0.18.3]
 
