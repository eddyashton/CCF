--- conflicted
+++ resolved
@@ -117,12 +117,7 @@
           }
         },
         "required": [
-<<<<<<< HEAD
-          "view",
-          "seqno"
-=======
           "transaction_id"
->>>>>>> b3e7bac5
         ],
         "type": "object"
       },
